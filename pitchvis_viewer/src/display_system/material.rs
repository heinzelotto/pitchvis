--- conflicted
+++ resolved
@@ -19,25 +19,18 @@
 #[derive(Debug, Clone, Copy, Default, PartialEq, ShaderType)]
 #[repr(C)]
 pub struct Params {
-<<<<<<< HEAD
     /// Calmness level [0.0, 1.0] - controls ring noise/fullness
-=======
-    /// The calmness level [0.0, 1.0]
->>>>>>> 951e01de
     pub calmness: f32,
     /// Global time in seconds - for noise animation
     pub time: f32,
-<<<<<<< HEAD
     /// Vibrato rate in Hz [0.0, 10.0] - 0.0 if no vibrato
     pub vibrato_rate: f32,
     /// Vibrato extent normalized [0.0, 1.0] - 0.0 if no vibrato
     pub vibrato_extent: f32,
-=======
     /// Pitch accuracy [0.0, 1.0], 1.0 = perfectly on pitch
     pub pitch_accuracy: f32,
     /// Pitch deviation in semitones: negative = flat, positive = sharp, 0.0 = perfectly in tune
     pub pitch_deviation: f32,
->>>>>>> 951e01de
 }
 
 impl Material2d for NoisyColorMaterial {
