use android_activity::AndroidApp;
use bevy::diagnostic::LogDiagnosticsPlugin;
use bevy::log::LogPlugin;
use bevy::prelude::*;
use bevy::window::AppLifecycle;
use bevy_persistent::StorageFormat;
use jni::{
    objects::{JObject, JValue},
    sys::{jobject, jstring},
    JavaVM,
};
use oboe::{
    AudioInputCallback, AudioInputStreamSafe, AudioStream, AudioStreamBuilder, DataCallbackResult,
    Input, InputPreset, Mono, PerformanceMode, SampleRateConversionQuality, SharingMode,
};
use std::path::PathBuf;

<<<<<<< HEAD
use super::common::{
    build_common_app, register_common_update_systems, register_startup_systems, PlatformConfig,
    PlatformSystems,
};
=======
use super::common::analysis_text_showhide;
use super::common::button_showhide;
use super::common::close_on_esc;
use super::common::fps_counter_showhide;
use super::common::set_frame_limiter_system;
use super::common::setup_analysis_text;
use super::common::setup_bloom_ui;
use super::common::setup_buttons;
use super::common::setup_fps_counter;
use super::common::setup_screen_lock_indicator;
use super::common::update_analysis_text_system;
use super::common::update_bloom_settings;
use super::common::update_button_system;
use super::common::update_fps_text_system;
use super::common::update_screen_lock_indicator;
use super::common::user_input_system;
use super::common::ActiveTouches;
use super::common::CurrentFpsLimit;
use super::common::ScreenLockState;
use super::common::SettingsState;
>>>>>>> 45cdf1b3
use crate::analysis_system;
use crate::display_system;
use crate::vqt_system;
use pitchvis_analysis::vqt::VqtParameters;

#[cfg_attr(not(feature = "ml"), link(name = "c++_shared"))]
extern "C" {}

const BUFSIZE: usize = 2 * 16384;
const DEFAULT_FPS: u32 = 60;

fn handle_lifetime_events_system(
    mut lifetime_events: MessageReader<AppLifecycle>,
    // audio_control_tx: ResMut<AudioControlChannelResource>,
    mut exit: MessageWriter<AppExit>,
) {
    use bevy::window::AppLifecycle;

    for event in lifetime_events.read() {
        match event {
            // Upon receiving the `Suspended` event, the application has 1 frame before it is paused
            // As audio happens in an independent thread, it needs to be stopped
            AppLifecycle::WillSuspend | AppLifecycle::Suspended => {
                // FIXME: suspending audio does not seem to be good enough, we still get crashes
                // that block the entire android UI and sometimes seem to require a reboot.
                // audio_control_tx.0.send(AudioControl::Pause).unwrap();

                // log
                log::warn!("Application suspended, exiting.");

                // For now, just quit.
                exit.write(AppExit::Success);

                // This is a workaround to exit the app, but it's not clean. One of them seems to
                // work after the change from native-activity to game-activity and since update to
                // bevy 0.15.
                std::process::exit(0);
            }
            // On `Resumed``, audio can continue playing
            AppLifecycle::WillResume => {
                // audio_control_tx.0.send(AudioControl::Play).unwrap();
            }
            // `Idle`, `Running`
            _ => (),
        }
    }
}

/// Resource to track the last applied UI visibility state
#[derive(Resource)]
struct LastUiVisibilityState(bool);

/// System to hide/show Android navigation bar based on screen lock state
///
/// NOTE: This feature is currently disabled due to conflicts with Bevy's BorderlessFullscreen mode.
/// The app already runs in fullscreen, so additional navigation bar hiding may not be necessary.
/// Keeping the system here for future investigation if needed.
fn handle_android_ui_visibility(
    lock_state: Res<ScreenLockState>,
    mut last_state: Local<Option<bool>>,
) {
    // Check if this is the first run or if state actually changed
    let is_locked = lock_state.0;
    if last_state.map_or(false, |prev| prev == is_locked) {
        // State hasn't changed, skip
        return;
    }

    log::info!("handle_android_ui_visibility called: locked={}", is_locked);

    // Update our tracking
    *last_state = Some(is_locked);

    // DISABLED: Window flag manipulation causes freezing
    // The app is already in BorderlessFullscreen mode via Bevy, which should
    // provide adequate fullscreen experience without manual flag manipulation.
    //
    // If we need to re-enable this in the future, we should investigate:
    // 1. Using View.setSystemUiVisibility() via proper UI thread posting
    // 2. Coordinating with Bevy's window management
    // 3. Testing on multiple Android versions

    log::info!(
        "Screen lock {}: Navigation bar control disabled (app already in fullscreen)",
        if is_locked { "enabled" } else { "disabled" }
    );

    // let android_app = match bevy_window::ANDROID_APP.get() {
    //     Some(app) => app,
    //     None => {
    //         log::warn!("Android app not available");
    //         return;
    //     }
    // };
    //
    // if is_locked {
    //     android_app.set_window_flags(
    //         android_activity::WindowManagerFlags::LAYOUT_NO_LIMITS,
    //         android_activity::WindowManagerFlags::LAYOUT_NO_LIMITS,
    //     );
    // } else {
    //     android_app.set_window_flags(
    //         android_activity::WindowManagerFlags::empty(),
    //         android_activity::WindowManagerFlags::LAYOUT_NO_LIMITS,
    //     );
    // }
}

fn microphone_permission_granted(perm: &str) -> bool {
    let ctx = ndk_context::android_context();
    let jvm = unsafe { JavaVM::from_raw(ctx.vm().cast()) }.unwrap();
    let mut cth = jvm.attach_current_thread().unwrap();

    let j_permission = cth.new_string(perm).unwrap();
    let permission_granted = cth
        .call_method(
            &unsafe { JObject::from_raw(ctx.context() as jni::sys::jobject) },
            "checkSelfPermission",
            "(Ljava/lang/String;)I",
            &[JValue::try_from(&j_permission).unwrap()],
        )
        .unwrap();

    permission_granted.i().unwrap() != -1
}

pub fn request_microphone_permission(android_app: &AndroidApp, permission: &str) {
    let jvm = unsafe { JavaVM::from_raw(android_app.vm_as_ptr() as _) }.unwrap();
    let mut cth = jvm.attach_current_thread().unwrap();

    let j_permission = cth.new_string(permission).unwrap();

    let permissions: Vec<jstring> = vec![j_permission.into_raw()];
    let permissions_array = cth
        .new_object_array(
            permissions.len() as i32,
            "java/lang/String",
            JObject::null(),
        )
        .unwrap();
    for (i, permission) in permissions.into_iter().enumerate() {
        cth.set_object_array_element(&permissions_array, i as i32, unsafe {
            JObject::from_raw(permission)
        })
        .unwrap();
    }

    let activity = unsafe { JObject::from_raw(android_app.activity_as_ptr() as jobject) };
    let _res = cth
        .call_method(
            activity,
            "requestPermissions",
            "([Ljava/lang/String;I)V",
            &[JValue::Object(&permissions_array), JValue::Int(3)],
        )
        .unwrap();
}

/// This enum is used to control the audio stream. It is sent to the audio thread via a channel. This allows us to control the audio stream from the bevy thread.
// enum AudioControl {
//     Play,
//     Pause,
// }

// #[derive(Resource)]
// struct AudioControlChannelResource(std::sync::mpsc::Sender<AudioControl>);

struct AudioCallback {
    ring_buffer: std::sync::Arc<std::sync::Mutex<pitchvis_audio::RingBuffer>>,
    agc: dagc::MonoAgc,
}

impl AudioInputCallback for AudioCallback {
    type FrameType = (f32, Mono);

    fn on_audio_ready(
        &mut self,
        stream: &mut dyn AudioInputStreamSafe,
        data: &[f32],
    ) -> DataCallbackResult {
        // check for invalid samples
        if let Some(x) = data.iter().find(|x| !x.is_finite()) {
            log::warn!("bad audio sample encountered: {x}");
            return DataCallbackResult::Continue;
        }

        // agc processing
        let sample_sq_sum = data.iter().map(|x| x.powi(2)).sum::<f32>();
        self.agc.freeze_gain(sample_sq_sum < 1e-6);

        // update ring buffer
        let mut rb = self.ring_buffer.lock().expect("locking failed");
        rb.buf.drain(..data.len());
        rb.buf.extend_from_slice(data);
        let begin = rb.buf.len() - data.len();
        self.agc.process(&mut rb.buf[begin..]);
        rb.gain = self.agc.gain();

        // calculate latency
        // use nix::time::{clock_gettime, ClockId};
        // if let Ok(ts) = stream.get_timestamp(ClockId::CLOCK_MONOTONIC.into()) {
        //     let app_frame_index = stream.get_frames_read();

        //     // ts is a snapshot. We use the sample rate to calculate the corresponding
        //     // time of the latest sample we are currently handling.
        //     let frame_delta = app_frame_index - ts.position;
        //     let frame_time_delta = frame_delta as f64 / SR as f64 * 1e9;
        //     let app_frame_in_hardware_time = ts.timestamp + frame_time_delta as i64;

        //     // We assume that the frame we are currently handling is being processed
        //     // NOW, and calculate the latency by comparing this to the time it originated
        //     // from the hardware.
        //     let app_frame_time =
        //         std::time::Duration::from(clock_gettime(ClockId::CLOCK_MONOTONIC).unwrap())
        //             .as_nanos();
        //     let latency_nanos = app_frame_time - app_frame_in_hardware_time as u128;

        //     rb.latency_ms = Some((latency_nanos as f64 / 1e6) as f32);
        // } else {
        //     rb.latency_ms = None;
        // }

        rb.latency_ms = stream.calculate_latency_millis().ok().map(|x| x as f32);
        rb.chunk_size_ms = data.len() as f32 / stream.get_sample_rate() as f32 * 1000.0;

        DataCallbackResult::Continue
    }
}

// android main function
#[bevy_main]
fn main() -> AppExit {
    std::env::set_var("RUST_BACKTRACE", "1");

    let config_dir = PathBuf::from("/data/data/org.p1graph.pitchvis/files/");

    // Android-specific: Request microphone permission
    if !microphone_permission_granted("android.permission.RECORD_AUDIO") {
        log::info!("requesting microphone permission");
        request_microphone_permission(
            bevy::android::ANDROID_APP
                .get()
                .expect("Bevy must be setup with the #[bevy_main] macro on Android"),
            "android.permission.RECORD_AUDIO",
        );
    }
    // wait until permission is granted
    while !microphone_permission_granted("android.permission.RECORD_AUDIO") {
        std::thread::sleep(std::time::Duration::from_millis(100));
    }

    // Android-specific: Keep screen awake
    bevy::android::ANDROID_APP
        .get()
        .expect("Bevy must be setup with the #[bevy_main] macro on Android")
        .set_window_flags(
            android_activity::WindowManagerFlags::KEEP_SCREEN_ON,
            android_activity::WindowManagerFlags::empty(),
        );

    let vqt_parameters: VqtParameters = VqtParameters::default();
    let vqt = pitchvis_analysis::vqt::Vqt::new(&vqt_parameters);

    // Android-specific: Setup Oboe audio stream with custom callback
    let mut ring_buffer = pitchvis_audio::RingBuffer {
        buf: Vec::new(),
        gain: 0.0,
        latency_ms: None,
        chunk_size_ms: 0.0,
    };
    ring_buffer.buf.resize(BUFSIZE, 0f32);
    let ring_buffer = std::sync::Mutex::from(ring_buffer);
    let ring_buffer = std::sync::Arc::new(ring_buffer);

    let agc = dagc::MonoAgc::new(0.07, 0.0001).expect("mono-agc creation failed");

    let callback = AudioCallback {
        ring_buffer: ring_buffer.clone(),
        agc,
    };

    let mut audio_stream = AudioStreamBuilder::default()
        .set_direction::<Input>()
        .set_performance_mode(PerformanceMode::LowLatency)
        .set_sample_rate(vqt_parameters.sr as i32)
        .set_channel_count::<Mono>()
        .set_format::<f32>()
        .set_sharing_mode(SharingMode::Exclusive)
        .set_input_preset(InputPreset::Unprocessed)
        .set_sample_rate_conversion_quality(SampleRateConversionQuality::Best)
        .set_callback(callback)
        .open_stream()
        .unwrap();

    audio_stream.request_start().unwrap();

    // Create system closures with BUFSIZE
    let update_vqt_system = vqt_system::update_vqt_to_system(BUFSIZE);
    let update_analysis_state_system = analysis_system::update_analysis_state_to_system();
    let update_display_system = display_system::update_display_to_system(&vqt_parameters.range);

<<<<<<< HEAD
    // Android-specific: Window configuration with fullscreen and logging
    let window_config = Window {
        mode: bevy::window::WindowMode::BorderlessFullscreen(MonitorSelection::Primary),
        ..default()
    };

    // Android-specific: Add LogPlugin to additional plugins
    let log_plugin = LogPlugin {
        filter: "wgpu=error,warn".to_string(),
        level: bevy::log::Level::DEBUG,
        ..default()
    };

    // Build common app with Android-specific config
    let mut app = build_common_app(
        vqt,
        &vqt_parameters,
        PlatformConfig {
            config_dir,
            storage_format: StorageFormat::Toml,
            audio_buffer: ring_buffer,
            window_config,
            additional_plugins: vec![
                Box::new(LogDiagnosticsPlugin::default()),
                Box::new(log_plugin),
            ],
        },
        DEFAULT_FPS,
=======
    let mut persistent_settings_state = Persistent::<SettingsState>::builder()
        .name("settings")
        .format(StorageFormat::Toml)
        .path(config_dir.join("settings.toml"))
        .default(SettingsState {
            display_mode: display_system::DisplayMode::Normal,
            visuals_mode: display_system::VisualsMode::Full,
            fps_limit: Some(DEFAULT_FPS),
        })
        .build()
        .expect("failed to initialize key bindings");
    // Always start in normal mode
    persistent_settings_state.display_mode = display_system::DisplayMode::Normal;

    let mut app = App::new();
    app.add_plugins((
        DefaultPlugins
            .set(WindowPlugin {
                primary_window: Some(Window {
                    //resizable: false,
                    mode: bevy::window::WindowMode::BorderlessFullscreen(MonitorSelection::Primary),
                    ..default()
                }),
                ..default()
            })
            .set(LogPlugin {
                filter: "wgpu=error,warn".to_string(),
                level: bevy::log::Level::DEBUG,
                ..default()
            })
            .set(AssetPlugin {
                meta_check: AssetMetaCheck::Never,
                ..default()
            }),
        LogDiagnosticsPlugin::default(),
        FrameTimeDiagnosticsPlugin::default(),
        Material2dPlugin::<display_system::material::NoisyColorMaterial>::default(),
    ))
    .insert_resource(vqt_system::VqtResource(vqt))
    .insert_resource(vqt_system::VqtResultResource::new(&vqt_parameters.range))
    .insert_resource(audio_system::AudioBufferResource(ring_buffer))
    .insert_resource(analysis_system::AnalysisStateResource(
        pitchvis_analysis::analysis::AnalysisState::new(
            vqt_parameters.range.clone(),
            pitchvis_analysis::analysis::AnalysisParameters::default(),
        ),
    ))
    .insert_resource(display_system::CylinderEntityListResource(Vec::new()))
    // .insert_resource(AudioControlChannelResource(audio_control_channel_tx))
    .insert_resource(persistent_settings_state)
    .insert_resource(CurrentFpsLimit(Some(DEFAULT_FPS)))
    .insert_resource(WinitSettings {
        focused_mode: UpdateMode::reactive(std::time::Duration::from_secs_f32(
            1.0 / DEFAULT_FPS as f32,
        )),
        // we also use reactive in unfocused mode since otherwise it seems to break in split screen mode
        unfocused_mode: UpdateMode::reactive(std::time::Duration::from_secs_f32(
            1.0 / DEFAULT_FPS as f32,
        )),
    })
    .insert_resource(ScreenLockState(false))
    .insert_resource(ActiveTouches(std::sync::Arc::new(std::sync::Mutex::new(
        std::collections::HashMap::new(),
    ))))
    .add_systems(
        Startup,
        (
            display_system::setup_display_to_system(&vqt_parameters.range),
            setup_fps_counter,
            setup_buttons,
            setup_bloom_ui,
            setup_analysis_text,
            setup_screen_lock_indicator,
        ),
    )
    .add_systems(
        Update,
        (
            close_on_esc,
            set_frame_limiter_system,
            update_vqt_system,
            handle_lifetime_events_system,
            update_analysis_state_system.after(update_vqt_system),
            update_display_system.after(update_analysis_state_system),
            update_fps_text_system.after(update_vqt_system),
            fps_counter_showhide,
            update_button_system,
            button_showhide,
            user_input_system.after(update_button_system),
            update_analysis_text_system.after(update_analysis_state_system),
            analysis_text_showhide,
            update_screen_lock_indicator,
            handle_android_ui_visibility,
            update_bloom_settings.after(update_analysis_state_system),
        ),
>>>>>>> 45cdf1b3
    );

    // Register common startup systems
    register_startup_systems(&mut app, &vqt_parameters.range);

    // Register common update systems (bloom disabled on Android)
    register_common_update_systems(
        &mut app,
        PlatformSystems {
            update_vqt: update_vqt_system,
            update_analysis_state: update_analysis_state_system,
            update_display: update_display_system,
        },
        false, // bloom disabled on Android
    );

    // Android-specific: Add lifecycle event handler
    app.add_systems(Update, handle_lifetime_events_system);

    app.run()
}<|MERGE_RESOLUTION|>--- conflicted
+++ resolved
@@ -15,33 +15,10 @@
 };
 use std::path::PathBuf;
 
-<<<<<<< HEAD
 use super::common::{
     build_common_app, register_common_update_systems, register_startup_systems, PlatformConfig,
     PlatformSystems,
 };
-=======
-use super::common::analysis_text_showhide;
-use super::common::button_showhide;
-use super::common::close_on_esc;
-use super::common::fps_counter_showhide;
-use super::common::set_frame_limiter_system;
-use super::common::setup_analysis_text;
-use super::common::setup_bloom_ui;
-use super::common::setup_buttons;
-use super::common::setup_fps_counter;
-use super::common::setup_screen_lock_indicator;
-use super::common::update_analysis_text_system;
-use super::common::update_bloom_settings;
-use super::common::update_button_system;
-use super::common::update_fps_text_system;
-use super::common::update_screen_lock_indicator;
-use super::common::user_input_system;
-use super::common::ActiveTouches;
-use super::common::CurrentFpsLimit;
-use super::common::ScreenLockState;
-use super::common::SettingsState;
->>>>>>> 45cdf1b3
 use crate::analysis_system;
 use crate::display_system;
 use crate::vqt_system;
@@ -343,7 +320,6 @@
     let update_analysis_state_system = analysis_system::update_analysis_state_to_system();
     let update_display_system = display_system::update_display_to_system(&vqt_parameters.range);
 
-<<<<<<< HEAD
     // Android-specific: Window configuration with fullscreen and logging
     let window_config = Window {
         mode: bevy::window::WindowMode::BorderlessFullscreen(MonitorSelection::Primary),
@@ -372,103 +348,6 @@
             ],
         },
         DEFAULT_FPS,
-=======
-    let mut persistent_settings_state = Persistent::<SettingsState>::builder()
-        .name("settings")
-        .format(StorageFormat::Toml)
-        .path(config_dir.join("settings.toml"))
-        .default(SettingsState {
-            display_mode: display_system::DisplayMode::Normal,
-            visuals_mode: display_system::VisualsMode::Full,
-            fps_limit: Some(DEFAULT_FPS),
-        })
-        .build()
-        .expect("failed to initialize key bindings");
-    // Always start in normal mode
-    persistent_settings_state.display_mode = display_system::DisplayMode::Normal;
-
-    let mut app = App::new();
-    app.add_plugins((
-        DefaultPlugins
-            .set(WindowPlugin {
-                primary_window: Some(Window {
-                    //resizable: false,
-                    mode: bevy::window::WindowMode::BorderlessFullscreen(MonitorSelection::Primary),
-                    ..default()
-                }),
-                ..default()
-            })
-            .set(LogPlugin {
-                filter: "wgpu=error,warn".to_string(),
-                level: bevy::log::Level::DEBUG,
-                ..default()
-            })
-            .set(AssetPlugin {
-                meta_check: AssetMetaCheck::Never,
-                ..default()
-            }),
-        LogDiagnosticsPlugin::default(),
-        FrameTimeDiagnosticsPlugin::default(),
-        Material2dPlugin::<display_system::material::NoisyColorMaterial>::default(),
-    ))
-    .insert_resource(vqt_system::VqtResource(vqt))
-    .insert_resource(vqt_system::VqtResultResource::new(&vqt_parameters.range))
-    .insert_resource(audio_system::AudioBufferResource(ring_buffer))
-    .insert_resource(analysis_system::AnalysisStateResource(
-        pitchvis_analysis::analysis::AnalysisState::new(
-            vqt_parameters.range.clone(),
-            pitchvis_analysis::analysis::AnalysisParameters::default(),
-        ),
-    ))
-    .insert_resource(display_system::CylinderEntityListResource(Vec::new()))
-    // .insert_resource(AudioControlChannelResource(audio_control_channel_tx))
-    .insert_resource(persistent_settings_state)
-    .insert_resource(CurrentFpsLimit(Some(DEFAULT_FPS)))
-    .insert_resource(WinitSettings {
-        focused_mode: UpdateMode::reactive(std::time::Duration::from_secs_f32(
-            1.0 / DEFAULT_FPS as f32,
-        )),
-        // we also use reactive in unfocused mode since otherwise it seems to break in split screen mode
-        unfocused_mode: UpdateMode::reactive(std::time::Duration::from_secs_f32(
-            1.0 / DEFAULT_FPS as f32,
-        )),
-    })
-    .insert_resource(ScreenLockState(false))
-    .insert_resource(ActiveTouches(std::sync::Arc::new(std::sync::Mutex::new(
-        std::collections::HashMap::new(),
-    ))))
-    .add_systems(
-        Startup,
-        (
-            display_system::setup_display_to_system(&vqt_parameters.range),
-            setup_fps_counter,
-            setup_buttons,
-            setup_bloom_ui,
-            setup_analysis_text,
-            setup_screen_lock_indicator,
-        ),
-    )
-    .add_systems(
-        Update,
-        (
-            close_on_esc,
-            set_frame_limiter_system,
-            update_vqt_system,
-            handle_lifetime_events_system,
-            update_analysis_state_system.after(update_vqt_system),
-            update_display_system.after(update_analysis_state_system),
-            update_fps_text_system.after(update_vqt_system),
-            fps_counter_showhide,
-            update_button_system,
-            button_showhide,
-            user_input_system.after(update_button_system),
-            update_analysis_text_system.after(update_analysis_state_system),
-            analysis_text_showhide,
-            update_screen_lock_indicator,
-            handle_android_ui_visibility,
-            update_bloom_settings.after(update_analysis_state_system),
-        ),
->>>>>>> 45cdf1b3
     );
 
     // Register common startup systems
@@ -485,8 +364,8 @@
         false, // bloom disabled on Android
     );
 
-    // Android-specific: Add lifecycle event handler
-    app.add_systems(Update, handle_lifetime_events_system);
+    // Android-specific: Add lifecycle event handler and UI visibility handler
+    app.add_systems(Update, (handle_lifetime_events_system, handle_android_ui_visibility));
 
     app.run()
 }