/// Useful statistics over a series of VQT frames.
///
/// This is currently a collection of several heuristics that are used to determine interesting
/// features of the VQT frames. These features include the calmness of the notes currently being
/// played, the average calmness of the scene, a time-smoothed version of the VQT sequence, and
/// a peak detection based on that smoothed VQT sequence.
///
/// TODO;
/// There are lots of parameters that can be adjusted and fine-tuned to improve the detection of
/// interesting features. Also, different alternative approaches can be tried out.
///
/// Ideas to try:
///  - keyboard shortcuts in the main app to play around with these parameters on the fly
///  - different smoothing durations for different frequency ranges
///  - different peak detection parameters for bass notes detection and general note detection
///  - second VQT with lower quality for bass notes detection. ? is this better than tuning of
///    the existing VQT?
///  - drop bass notes that don't have overtones in favor of those that still fall in the bass
///    range, but do have them
///  - make note smoothing a function of the calmness of the scene, if this will not cause a
///    feedback loop
///
use crate::{util::*, vqt::VqtRange};
use find_peaks::PeakFinder;
use log::trace;

use std::{
    cmp::{max, min},
    collections::{HashSet, VecDeque},
    time::Duration,
};

#[derive(Debug, Clone)]
pub struct PeakDetectionParameters {
    /// The minimum prominence of a peak to be considered a peak.
    pub min_prominence: f32,
    /// The minimum height of a peak to be considered a peak.
    pub min_height: f32,
}

#[derive(Debug, Clone)]
pub struct AttackDetectionParameters {
    /// Minimum rate of amplitude increase to detect attack (dB/s)
    pub min_attack_rate: f32,
    /// Minimum amplitude for attack detection (dB)
    pub min_attack_amplitude: f32,
    /// Minimum amplitude jump to detect attack (dB)
    pub min_attack_delta: f32,
    /// Cooldown period between attacks on same bin (seconds)
    pub attack_cooldown: f32,
    /// Duration of attack phase after onset (seconds)
    pub attack_phase_duration: f32,
    /// Decay rate threshold for percussion classification (dB/s)
    pub percussion_decay_threshold: f32,
    /// Attack rate threshold for percussion classification (dB/s)
    pub percussion_attack_threshold: f32,
}

impl Default for AttackDetectionParameters {
    fn default() -> Self {
        Self {
            min_attack_rate: 50.0,
            min_attack_amplitude: 38.0,
            min_attack_delta: 3.0,
            attack_cooldown: 0.05,
            attack_phase_duration: 0.05,
            percussion_decay_threshold: 100.0,
            percussion_attack_threshold: 200.0,
        }
    }
}

/// Tracks attack state for a single frequency bin
#[derive(Debug, Clone)]
pub struct AttackState {
    /// Time since last attack (in seconds)
    pub time_since_attack: f32,
    /// Peak amplitude at time of last attack (dB)
    pub attack_amplitude: f32,
    /// Amplitude of previous frame (for rate-of-change detection)
    pub previous_amplitude: f32,
    /// Is this bin currently in attack phase? (first ~50ms after onset)
    pub in_attack_phase: bool,
    /// Amplitude history for decay rate calculation (last 10 frames)
    pub amplitude_history: VecDeque<f32>,
}

impl AttackState {
    fn new() -> Self {
        Self {
            time_since_attack: 1.0, // Start at 1s (no recent attack)
            attack_amplitude: 0.0,
            previous_amplitude: 0.0,
            in_attack_phase: false,
            amplitude_history: VecDeque::with_capacity(10),
        }
    }
}

/// Represents a detected attack event
#[derive(Debug, Clone, Copy)]
pub struct AttackEvent {
    /// Bin index where attack occurred
    pub bin_idx: usize,
    /// Frequency of the attacked note (Hz)
    pub frequency: f32,
    /// Attack amplitude (dB)
    pub amplitude: f32,
    /// Rate of amplitude increase (dB/s)
    pub attack_rate: f32,
    /// Percussion score for this attack (0.0 = melodic, 1.0 = percussive)
    pub percussion_score: f32,
}

/// Vibrato health category for feedback
#[derive(Debug, Clone, Copy, PartialEq, Eq)]
pub enum VibratoCategory {
    StraightTone,   // No vibrato detected
    Healthy,        // Good vibrato (4.5-8 Hz, 40-120 cents)
    Wobble,         // Too slow (< 4.5 Hz)
    Tremolo,        // Too fast (> 8 Hz)
    Excessive,      // Too wide (> 120 cents)
    Minimal,        // Too narrow (< 40 cents)
}

/// Per-note vibrato state tracking
#[derive(Debug, Clone)]
pub struct VibratoState {
    /// Frequency history (last 120 samples ≈ 2 seconds at 60 FPS)
    pub frequency_history: VecDeque<f32>,
    /// Time history (for proper rate calculation)
    pub time_history: VecDeque<f32>,
    /// Detected vibrato rate (Hz), 0.0 if no vibrato detected
    pub rate: f32,
    /// Detected vibrato extent (cents peak-to-peak)
    pub extent: f32,
    /// Vibrato regularity score (0.0 = irregular, 1.0 = perfectly regular)
    pub regularity: f32,
    /// Is vibrato currently active?
    pub is_active: bool,
    /// Center frequency of vibrato (Hz)
    pub center_frequency: f32,
    /// Confidence in vibrato detection (0.0-1.0)
    pub confidence: f32,
}

impl VibratoState {
    fn new() -> Self {
        Self {
            frequency_history: VecDeque::with_capacity(120),
            time_history: VecDeque::with_capacity(120),
            rate: 0.0,
            extent: 0.0,
            regularity: 0.0,
            is_active: false,
            center_frequency: 0.0,
            confidence: 0.0,
        }
    }

    /// Check if vibrato is healthy (rate and extent in acceptable ranges)
    pub fn is_healthy(&self) -> bool {
        if !self.is_active {
            return true;  // No vibrato is fine
        }

        // Healthy vibrato: 4.5-8 Hz rate, 40-120 cents extent
        let rate_ok = self.rate >= 4.5 && self.rate <= 8.0;
        let extent_ok = self.extent >= 40.0 && self.extent <= 120.0;
        let regular_enough = self.regularity >= 0.6;

        rate_ok && extent_ok && regular_enough
    }

    /// Get vibrato category for feedback
    pub fn get_category(&self) -> VibratoCategory {
        if !self.is_active {
            return VibratoCategory::StraightTone;
        }

        if self.rate < 4.5 {
            VibratoCategory::Wobble  // Too slow
        } else if self.rate > 8.0 {
            VibratoCategory::Tremolo  // Too fast
        } else if self.extent > 120.0 {
            VibratoCategory::Excessive  // Too wide
        } else if self.extent < 40.0 {
            VibratoCategory::Minimal  // Too narrow
        } else {
            VibratoCategory::Healthy
        }
    }
}

/// Public vibrato analysis for a detected peak/note
#[derive(Debug, Clone, Copy)]
pub struct VibratoAnalysis {
    /// Vibrato rate in Hz (0.0 if none detected)
    pub rate: f32,
    /// Vibrato extent in cents peak-to-peak
    pub extent: f32,
    /// Regularity score (0.0-1.0)
    pub regularity: f32,
    /// Is vibrato present?
    pub is_present: bool,
    /// Center frequency (Hz) of the vibrating note
    pub center_frequency: f32,
    /// Vibrato health category
    pub category: VibratoCategory,
}

#[derive(Debug, Clone)]
pub struct VibratoDetectionParameters {
    /// Minimum vibrato rate to detect (Hz)
    pub min_rate: f32,
    /// Maximum vibrato rate to detect (Hz)
    pub max_rate: f32,
    /// Minimum correlation for vibrato detection
    pub min_correlation: f32,
    /// Minimum extent to consider as vibrato (cents)
    pub min_extent: f32,
    /// History window duration (seconds)
    pub history_duration: f32,
    /// Enable vibrato peak consolidation?
    pub consolidate_peaks: bool,
}

impl Default for VibratoDetectionParameters {
    fn default() -> Self {
        Self {
            min_rate: 2.0,
            max_rate: 10.0,
            min_correlation: 0.5,
            min_extent: 20.0,
            history_duration: 2.0,
            consolidate_peaks: true,
        }
    }
}

#[derive(Debug, Clone)]
pub struct AnalysisParameters {
    /// The length of the spectrogram in frames.
    spectrogram_length: usize,
    /// Peak detection parameters for the general peaks.
    peak_config: PeakDetectionParameters,
    /// Peak detection parameters for the bassline peaks.
    bassline_peak_config: PeakDetectionParameters,
    /// The highest bass note to be considered.
    highest_bassnote: usize,
    /// The duration over which each VQT bin is smoothed, or no smoothing.
    vqt_smoothing_duration: Option<Duration>,
    /// The duration over which the calmness of a indivitual pitch bin is smoothed.
    note_calmness_smoothing_duration: Duration,
    /// The duration over which the calmness of the scene is smoothed.
    scene_calmness_smoothing_duration: Duration,
    /// The duration over which the tuning inaccuracy is smoothed.
    tuning_inaccuracy_smoothing_duration: Duration,
<<<<<<< HEAD
    /// Threshold for harmonic presence (as fraction of fundamental **power**, not dB).
    /// A harmonic is considered present if its power >= threshold * fundamental_power.
    /// Note: VQT is in dB, so we convert: power = 10^(dB/10)
    harmonic_threshold: f32,
    /// Attack detection parameters
    attack_detection_config: AttackDetectionParameters,
    /// Vibrato detection parameters
    vibrato_detection_config: VibratoDetectionParameters,
=======
    /// Maximum distance (in buckets) a peak can move between frames to be considered the same peak
    peak_tracking_max_distance: f32,
    /// Time (in seconds) after which an unmatched tracked peak is removed
    peak_tracking_timeout: f32,
    /// Maximum number of position samples to keep in history per tracked peak
    peak_tracking_history_length: usize,
    /// Minimum distance traveled (in buckets) for a tracked peak to become a glissando
    glissando_min_distance: f32,
    /// Duration (in seconds) to keep glissandos for rendering before removal
    glissando_lifetime: f32,
>>>>>>> c0479b7f
}

impl AnalysisParameters {
    // TODO: add setters for the parameters that shall be adjustable on the fly. Either here or on
    // AnalysisState.
}

impl Default for AnalysisParameters {
    fn default() -> Self {
        Self {
            spectrogram_length: 400,
            peak_config: PeakDetectionParameters {
                min_prominence: 10.0,
                min_height: 4.0,
            },
            bassline_peak_config: PeakDetectionParameters {
                min_prominence: 5.0,
                min_height: 3.5,
            },
            highest_bassnote: 12 * 2 + 4,
            vqt_smoothing_duration: Some(Duration::from_millis(90)),
            note_calmness_smoothing_duration: Duration::from_millis(4_500),
            scene_calmness_smoothing_duration: Duration::from_millis(1_100),
            tuning_inaccuracy_smoothing_duration: Duration::from_millis(4_000),
<<<<<<< HEAD
            // Harmonics need to have at least 30% of fundamental's **power** (not dB!)
            harmonic_threshold: 0.3,
            attack_detection_config: AttackDetectionParameters::default(),
            vibrato_detection_config: VibratoDetectionParameters::default(),
=======
            // Peak tracking parameters (glissando detection)
            peak_tracking_max_distance: 3.0, // ~3 bins (~1.5 semitones for 24 buckets/octave)
            peak_tracking_timeout: 0.15,     // 150ms without match -> remove
            peak_tracking_history_length: 120, // Keep last 120 samples (~2 seconds at 60fps)
            glissando_min_distance: 2.0,     // Minimum 2 buckets (~1 semitone) traveled
            glissando_lifetime: 2.0,         // Keep glissandos visible for 2 seconds
>>>>>>> c0479b7f
        }
    }
}

#[derive(Debug, Clone, Copy)]
pub struct ContinuousPeak {
    /// The estimated precise center of the peak, in buckets starting from the min_freq.
    pub center: f32,
    /// The estimated precise amplitude of the peak, in ???
    pub size: f32,
}

/// Represents a tracked peak over time for glissando detection
#[derive(Debug, Clone)]
pub struct TrackedPeak {
    /// Unique identifier for this tracked peak
    pub id: u64,
    /// Current center position in buckets
    pub center: f32,
    /// Current amplitude
    pub size: f32,
    /// Recent position history (center values)
    pub position_history: Vec<f32>,
    /// Time since this peak was last matched to a detected peak (in seconds)
    pub time_since_update: f32,
    /// Total time this peak has been tracked (in seconds)
    pub total_time: f32,
}

/// Represents a completed glissando for rendering
#[derive(Debug, Clone)]
pub struct Glissando {
    /// Path points (center positions in buckets)
    pub path: Vec<f32>,
    /// Average amplitude along the path
    pub average_size: f32,
    /// Time when this glissando was created (for aging/fading)
    pub creation_time: f32,
}

/// Represents the current state of spectral analysis for musical signals.
///
/// `AnalysisState` stores preprocessed results and history for the purpose of
/// visualizing and analyzing musical spectrums. It contains buffers for storing
/// smoothed variable-Q transform (VQT) results, peak-filtered VQT results,
/// afterglow effects, and other internal computations.
///
/// # Examples
///
/// Assuming the setup of an `AnalysisState` object and some dummy VQT data:
/// ```
/// # use pitchvis_analysis::analysis::AnalysisState;
/// # use pitchvis_analysis::vqt::VqtRange;
/// # use std::time::Duration;
/// let range = VqtRange { min_freq: 55.0, octaves: 8, buckets_per_octave: 24 };
/// let mut analysis_state = AnalysisState::new(range.clone(), 10);
/// let dummy_x_vqt = vec![0.0; range.n_buckets()]; // Replace with actual VQT data
/// analysis_state.preprocess(&dummy_x_vqt, Duration::from_millis(30));
/// ```
pub struct AnalysisState {
    /// The parameters used for the analysis.
    pub params: AnalysisParameters,

    /// The range of the spectrum to be analyzed, specified in octaves and buckets per octave.
    pub range: VqtRange,

    // /// A rolling history of the past few VQT frames. This history is used for smoothing and
    // /// enhancing the features of the current frame.
    // pub history: Vec<Vec<f32>>,
    /// The smoothed version of the current VQT frame. Smoothing is performed by averaging
    /// over the `history`.
    pub x_vqt_smoothed: Vec<EmaMeasurement>,

    /// Represents the current VQT frame after filtering out non-peak values.
    /// Dominant frequencies or peaks are retained while others are set to zero.
    pub x_vqt_peakfiltered: Vec<f32>,

    /// Represents the afterglow effects applied to the current VQT frame. This provides
    /// a visual decay effect, enhancing the visualization of the spectrum.
    pub x_vqt_afterglow: Vec<f32>,

    /// A set of indices that have been identified as peaks in the current frame.
    pub peaks: HashSet<usize>,

    /// Contains pairs of the estimated precise center and size of each detected peak.
    pub peaks_continuous: Vec<ContinuousPeak>,

    /// A buffer for the spectrogram visualization. The size is determined by the `spectrum_size`
    /// multiplied by the `spectrogram_length` and further multiplied by 4 for RGBA color data.
    _spectrogram_buffer: Vec<u8>,

    /// Points to the current start position in the circular `spectrogram_buffer`.
    _spectrogram_front_idx: usize,

    /// A precomputed or user-defined list of MIDI pitches for machine learning or other
    /// algorithms, indexed by MIDI number.
    pub ml_midi_base_pitches: Vec<f32>,

    /// A buffer for storing a calmness value for each bin in the spectrum.
    pub calmness: Vec<EmaMeasurement>,

    /// Calmness values for recently released notes (decays when note is not active).
    /// This prevents abrupt calmness drops when sustained notes are released.
    released_note_calmness: Vec<EmaMeasurement>,

    /// Per-bin pitch accuracy: 1.0 = perfectly on pitch, 0.0 = maximally off pitch
    pub pitch_accuracy: Vec<f32>,

    /// Per-bin pitch deviation in semitones: negative = flat, positive = sharp, 0.0 = perfectly in tune
    pub pitch_deviation: Vec<f32>,

    /// the smoothed average calmness of all active bins
    pub smoothed_scene_calmness: EmaMeasurement,

    /// The smoothed average inaccuracy of the notes w. r. t. a 440Hz tuning, in cents (1/100)
    /// semitone.
    ///
    /// This is calculated from the absolute drifts of each note from the nearest
    /// semitone. This means that even music that is on average on pitch can have
    /// an inaccuracy, i. e. because of vibrato. But averaging over the non-absolute
    /// drifts of the notes would be worse, because something totally off-pitch at
    /// the border of +-50 cts would be average to a perfect zero, and a choir with
    /// randomly drifting voices would also average near "zero drift". The stricter
    /// pitch inaccuracy measure based on absolutes is probably more useful.
    ///
    /// Also, overtones that don't fit to the tuning grid will also impact the inaccuracy.
    pub smoothed_tuning_grid_inaccuracy: EmaMeasurement,

<<<<<<< HEAD
    /// Per-bin attack state tracking (onset detection, percussion classification)
    pub attack_state: Vec<AttackState>,

    /// Per-bin percussion score (0.0 = melodic, 1.0 = percussive)
    pub percussion_score: Vec<f32>,

    /// Attack events detected in the current frame (for visualization)
    pub current_attacks: Vec<AttackEvent>,

    /// Per-bin vibrato state tracking
    pub vibrato_states: Vec<VibratoState>,

    /// Accumulated time for vibrato analysis (seconds)
    accumulated_time: f32,

    /// Currently detected chord, if any
    pub detected_chord: Option<crate::chord::DetectedChord>,
=======
    /// Tracked peaks for glissando detection
    pub tracked_peaks: Vec<TrackedPeak>,

    /// Active glissandos for rendering
    pub glissandos: Vec<Glissando>,

    /// Counter for generating unique peak IDs
    next_peak_id: u64,

    /// Elapsed time in seconds since analysis started
    elapsed_time: f32,
>>>>>>> c0479b7f
}

impl AnalysisState {
    /// Constructs a new instance of the `AnalysisState` with the specified spectrum size and history length.
    ///
    /// This function initializes the state required for the analysis of a musical spectrum. It preallocates buffers for history,
    /// smoothed variable-Q transform (VQT) results, peak-filtered VQT results, afterglow effects, and other internal computations.
    /// The resulting `AnalysisState` is ready to process and analyze the VQT of incoming musical signals.
    ///
    /// # Parameters:
    /// - `range`: The size of the spectrum (octaves and buckets per octave) to be analyzed.
    /// - `history_length`: The number of past spectrums that should be retained for the spectrogram.
    ///
    /// # Returns:
    /// An initialized `AnalysisState` instance.
    pub fn new(range: VqtRange, params: AnalysisParameters) -> Self {
        let n_buckets = range.n_buckets();

        // Initialize VQT smoothing with uniform duration
        let x_vqt_smoothed = vec![
            EmaMeasurement::new(params.vqt_smoothing_duration, 0.0);
            n_buckets
        ];

        Self {
            // history: (0..SMOOTH_LENGTH)
            //     .map(|_| vec![0.0; spectrum_size])
            //     .collect(),
            //accum: (vec![0.0; spectrum_size], 0),
            //averaged: vec![0.0; spectrum_size],
            params: params.clone(),
            range,
            x_vqt_smoothed,
            x_vqt_peakfiltered: vec![0.0; n_buckets],
            x_vqt_afterglow: vec![0.0; n_buckets],
            peaks: HashSet::new(),
            peaks_continuous: Vec::new(),
            _spectrogram_buffer: vec![0; n_buckets * params.spectrogram_length * 4],
            _spectrogram_front_idx: 0,
            ml_midi_base_pitches: vec![0.0; 128],
            calmness: vec![
                EmaMeasurement::new(Some(params.note_calmness_smoothing_duration), 0.0);
                n_buckets
            ],
            released_note_calmness: vec![
                EmaMeasurement::new(params.note_calmness_smoothing_duration, 0.0);
                n_buckets
            ],
            pitch_accuracy: vec![0.0; n_buckets],
            pitch_deviation: vec![0.0; n_buckets],
            smoothed_scene_calmness: EmaMeasurement::new(
                Some(params.scene_calmness_smoothing_duration),
                0.0,
            ),
            smoothed_tuning_grid_inaccuracy: EmaMeasurement::new(
                Some(params.tuning_inaccuracy_smoothing_duration),
                0.0,
            ),
<<<<<<< HEAD
            attack_state: vec![AttackState::new(); n_buckets],
            percussion_score: vec![0.0; n_buckets],
            current_attacks: Vec::new(),
            vibrato_states: vec![VibratoState::new(); n_buckets],
            accumulated_time: 0.0,
            detected_chord: None,
=======
            tracked_peaks: Vec::new(),
            glissandos: Vec::new(),
            next_peak_id: 0,
            elapsed_time: 0.0,
>>>>>>> c0479b7f
        }
    }

    /// Updates the VQT smoothing duration parameter.
    ///
    /// This recreates the EmaMeasurement objects with the new time horizon while preserving
    /// their current values.
    ///
    /// # Parameters:
    /// - `new_duration`: The new smoothing duration to apply.
    pub fn update_vqt_smoothing_duration(&mut self, new_duration: Option<Duration>) {
        self.params.vqt_smoothing_duration = new_duration;
        for ema in &mut self.x_vqt_smoothed {
            let current_value = ema.get();
            *ema = EmaMeasurement::new(new_duration, current_value);
        }
    }

    /// Preprocesses the given variable-Q transform (VQT) data to compute smoothed, peak-filtered results, and related analyses.
    ///
    /// This function takes in a VQT spectrum, represented by the `x_vqt` parameter, and performs several preprocessing steps:
    /// 1. Smoothing over the stored history to reduce noise and enhance relevant features.
    /// 2. Peak detection to identify dominant frequencies.
    /// 3. Continuous peak estimation for more precise spectral representation.
    /// 4. Afterglow effects calculation to create a decay effect on the visual representation of the spectrum.
    ///
    /// It's expected that the `preprocess` function will be called once per frame or per new spectrum.
    ///
    /// # Parameters:
    /// - `x_vqt`: A slice containing the variable-Q transform values of the current musical frame.
    /// - `octaves`: The number of octaves represented in the `x_vqt` data.
    /// - `buckets_per_octave`: The number of frequency buckets in each octave of the `x_vqt` data.
    ///
    /// # Panics:
    /// This function will panic if the length of `x_vqt` is not equal to `octaves * buckets_per_octave`.
    ///
    /// # Notes:
    /// - The preprocessed data, including the smoothed VQT, peak-filtered VQT, and peaks, will be stored within the `AnalysisState` object.
    /// - The `x_vqt` parameter is expected to represent the spectrum in a log-frequency scale, as is typical for a VQT representation.
    pub fn preprocess(&mut self, x_vqt: &[f32], frame_time: Duration) {
        assert!(x_vqt.len() == self.range.n_buckets());

        let k_min = arg_min(x_vqt);
        let k_max = arg_max(x_vqt);
        let _min = x_vqt[k_min];
        let _max = x_vqt[k_max];
        // println!("x_vqt[{k_min}] = {min}, x_vqt[{k_max}] = {max}");

        // Smooth the VQT with uniform duration
        self.x_vqt_smoothed
            .iter_mut()
            .zip(x_vqt.iter())
            .for_each(|(smoothed, x)| {
                smoothed.update_with_timestep(*x, frame_time);
            });
        let x_vqt_smoothed = self
            .x_vqt_smoothed
            .iter()
            .map(|x| x.get())
            .collect::<Vec<f32>>();

        // // smooth by averaging over the history
        // let mut x_vqt_smoothed = vec![0.0; num_buckets];
        // // if a bin in the history was at peak magnitude at that time, it should be promoted
        // self.history.push(x_vqt.to_owned());
        // //self.history.push(x_vqt.iter().enumerate().map(|(i, x)| if peaks.contains(&i) {*x} else {0.0}).collect::<Vec<f32>>());
        // if self.history.len() > SMOOTH_LENGTH {
        //     // TODO: once fps is implemented, make this dependent on time instead of frames
        //     // make smoothing range modifiable in-game
        //     self.history.drain(0..1);
        // }
        // for (i, smoothed) in x_vqt_smoothed.iter_mut().enumerate() {
        //     let mut v = vec![];
        //     for t in 0..self.history.len() {
        //         v.push(self.history[t][i]);
        //     }
        //     // arithmetic mean
        //     *smoothed = v.iter().sum::<f32>() / SMOOTH_LENGTH as f32;
        // }

        // find peaks (different config for bass notes and higher notes)
        let peaks = find_peaks(
            &self.params.bassline_peak_config,
            &x_vqt_smoothed,
            self.range.buckets_per_octave,
        )
        .iter()
        .filter(|p| **p <= self.params.highest_bassnote)
        .chain(
            find_peaks(
                &self.params.peak_config,
                &x_vqt_smoothed,
                self.range.buckets_per_octave,
            )
            .iter()
            .filter(|p| **p > self.params.highest_bassnote),
        )
        .cloned()
        .collect();
        let mut peaks_continuous = enhance_peaks_continuous(&peaks, &x_vqt_smoothed, &self.range);

        // Update vibrato state for all active peaks
        for peak in &peaks_continuous {
            let bin_idx = peak.center.round() as usize;
            if bin_idx < self.vibrato_states.len() {
                let freq = self.bin_to_frequency(bin_idx);
                self.update_vibrato_state(bin_idx, freq, true);
            }
        }

        // Mark inactive bins (clear history after delay)
        let inactive_bins: Vec<usize> = self.vibrato_states.iter()
            .enumerate()
            .filter(|(bin_idx, _)| !peaks.contains(bin_idx))
            .map(|(bin_idx, _)| bin_idx)
            .collect();

        for bin_idx in inactive_bins {
            self.update_vibrato_state(bin_idx, 0.0, false);
        }

        // Consolidate peaks that are part of same vibrato note (fixes double peak glitch!)
        self.consolidate_vibrato_peaks(&mut peaks_continuous);

        // Boost bass peaks based on harmonic content
        // Peaks with strong harmonics are more likely to be real bass notes vs rumble/noise
        promote_bass_peaks_with_harmonics(
            &mut peaks_continuous,
            &x_vqt_smoothed,
            &self.range,
            self.params.highest_bassnote,
            self.params.harmonic_threshold,
        );

        let x_vqt_peakfiltered = x_vqt_smoothed
            .iter()
            .enumerate()
            .map(|(i, x)| {
                if peaks.contains(&i) {
                    *x
                } else {
                    0.0 //x_vqt_smoothed[i] / 5.0
                }
            })
            .collect::<Vec<f32>>();

        self.x_vqt_afterglow
            .iter_mut()
            .enumerate()
            .for_each(|(i, x)| {
                *x *= 0.85 - 0.15 * (i as f32 / self.range.n_buckets() as f32);
                if *x < x_vqt_smoothed[i] {
                    *x = x_vqt_smoothed[i];
                }
            });
        self.peaks = peaks;
        //self.averaged = averaged;
        // self.x_vqt_smoothed = x_vqt_smoothed;
        self.x_vqt_peakfiltered = x_vqt_peakfiltered;
        self.peaks_continuous = peaks_continuous;

        self.update_calmness(x_vqt, frame_time);

        // Detect attack events (note onsets) and calculate percussion scores
        // Uses smoothed VQT for noise rejection
        self.detect_attacks(&x_vqt_smoothed, frame_time);

        // needs to be run after the continuous peaks have been calculated
        self.update_tuning_inaccuracy(frame_time);
        self.update_pitch_accuracy_and_deviation();
        self.update_chord_detection();

        // update peak tracking for glissando detection
        self.update_peak_tracking(frame_time);

        // TODO: more advanced bass note detection than just taking the first peak (e. g. by
        // promoting frequences through their overtones first), using different peak detection
        // parameters, etc.
        trace!(
            "bass note: {:?}",
            self.peaks_continuous
                .first()
                .map(|p| p.center.round() as usize)
        );

        // Update accumulated time for vibrato detection
        self.accumulated_time += frame_time.as_secs_f32();
    }

    fn update_calmness(&mut self, x_vqt: &[f32], frame_time: Duration) {
        // For each bin, take the few bins around it into account as well. If the bin is a
        // peak, it is promoted as calm. Calmness means that the note has been sustained for a while.
        //
        // IMPROVEMENTS:
        // 1. Amplitude-weighted: Louder notes contribute more to scene calmness (matches perception)
        // 2. Released note tracking: Recently released notes contribute to prevent abrupt drops

        let mut peaks_around = vec![false; self.range.n_buckets()];
        let radius = self.range.buckets_per_octave / 12 / 2;

        // Get smoothed VQT for amplitude weighting
        let x_vqt_smoothed: Vec<f32> = self.x_vqt_smoothed.iter().map(|x| x.get()).collect();

        // We want unsmoothed peaks for this (more responsive)
        let peaks = find_peaks(
            &self.params.peak_config,
            x_vqt,
            self.range.buckets_per_octave,
        );
        for p in peaks {
            for i in max(0, p as i32 - radius as i32)
                ..min(self.range.n_buckets() as i32, p as i32 + radius as i32)
            {
                peaks_around[i as usize] = true;
            }
        }

        // Calculate amplitude-weighted scene calmness
        let mut weighted_calmness_sum = 0.0;
        let mut weight_sum = 0.0;

        for (bin_idx, ((calmness, released_calmness), has_peak)) in self
            .calmness
            .iter_mut()
            .zip(self.released_note_calmness.iter_mut())
            .zip(peaks_around.iter())
            .enumerate()
        {
            if *has_peak {
                // Note is active - update to maximum calmness
                calmness.update_with_timestep(1.0, frame_time);

                // Sync released calmness with active calmness
                *released_calmness = calmness.clone();

                // Weight by amplitude (convert dB to power for proper weighting)
                let amplitude_db = x_vqt_smoothed[bin_idx];
                let amplitude_power = 10.0_f32.powf(amplitude_db / 10.0);

                weighted_calmness_sum += calmness.get() * amplitude_power;
                weight_sum += amplitude_power;
            } else {
                // Note is not active - decay both calmness values
                calmness.update_with_timestep(0.0, frame_time);
                released_calmness.update_with_timestep(0.0, frame_time);

                // Recently released notes contribute at 30% weight to prevent abrupt drops
                let released_contribution = released_calmness.get();
                if released_contribution > 0.01 {
                    // Still has some calmness from being recently released
                    let released_weight = released_contribution * 0.3;
                    weighted_calmness_sum += released_contribution * released_weight;
                    weight_sum += released_weight;
                }
            }
        }

        if weight_sum > 0.0 {
            self.smoothed_scene_calmness
                .update_with_timestep(weighted_calmness_sum / weight_sum, frame_time);
        }
    }

    fn update_tuning_inaccuracy(&mut self, frame_time: Duration) {
        let mut inaccuracy_sum = 0.0;
        let mut power_sum = 0.0;
        for p in &self.peaks_continuous {
            let power = p.size * p.size;
            power_sum += power;

            let center_in_semitones = p.center * 12.0 / self.range.buckets_per_octave as f32;
            inaccuracy_sum += (center_in_semitones - center_in_semitones.round()).abs() * power;
        }

        let average_tuning_inaccuracy = if power_sum > 0.0 {
            inaccuracy_sum / power_sum
        } else {
            0.0
        };

        let average_tuning_inaccuracy_in_cents = 100.0 * average_tuning_inaccuracy;

        self.smoothed_tuning_grid_inaccuracy
            .update_with_timestep(average_tuning_inaccuracy_in_cents, frame_time);
    }

<<<<<<< HEAD
    /// Convert bin index to frequency (Hz)
    pub fn bin_to_frequency(&self, bin_idx: usize) -> f32 {
        self.range.min_freq * 2.0_f32.powf(bin_idx as f32 / self.range.buckets_per_octave as f32)
    }

    /// Detect attack events (note onsets) across all frequency bins
    fn detect_attacks(&mut self, x_vqt_smoothed: &[f32], frame_time: Duration) {
        let dt = frame_time.as_secs_f32();
        let params = self.params.attack_detection_config.clone();
        let min_freq = self.range.min_freq;
        let buckets_per_octave = self.range.buckets_per_octave;

        self.current_attacks.clear();

        for (bin_idx, state) in self.attack_state.iter_mut().enumerate() {
            let current_amp = x_vqt_smoothed[bin_idx];
            let amp_change = current_amp - state.previous_amplitude;
            let rate_of_change = amp_change / dt.max(0.001);  // dB/s

            // Update time since last attack
            state.time_since_attack += dt;

            // ATTACK DETECTION CRITERIA
            let attack_detected =
                rate_of_change > params.min_attack_rate &&           // Rapid increase
                current_amp > params.min_attack_amplitude &&         // Above noise floor
                amp_change > params.min_attack_delta &&              // Minimum delta
                state.time_since_attack > params.attack_cooldown;    // Cooldown period

            if attack_detected {
                // Record attack event
                state.time_since_attack = 0.0;
                state.attack_amplitude = current_amp;
                state.in_attack_phase = true;

                // Calculate percussion score inline to avoid borrowing issues
                let percussion = Self::calculate_percussion_score_static(
                    state,
                    rate_of_change,
                    &params,
                );
                self.percussion_score[bin_idx] = percussion;

                // Calculate frequency inline
                let frequency = min_freq * 2.0_f32.powf(bin_idx as f32 / buckets_per_octave as f32);

                self.current_attacks.push(AttackEvent {
                    bin_idx,
                    frequency,
                    amplitude: current_amp,
                    attack_rate: rate_of_change,
                    percussion_score: percussion,
                });
            }

            // Exit attack phase after configured duration
            if state.time_since_attack > params.attack_phase_duration {
                state.in_attack_phase = false;
            }

            // Update amplitude history (keep last 10 values)
            state.amplitude_history.push_back(current_amp);
            if state.amplitude_history.len() > 10 {
                state.amplitude_history.pop_front();
            }

            // Store for next frame
            state.previous_amplitude = current_amp;
        }

        // Filter attacks: only keep those that coincide with actual peaks
        // This reduces false positives from noise
        let peaks = &self.peaks;
        let n_buckets = self.range.n_buckets();
        self.current_attacks.retain(|attack| {
            let start = attack.bin_idx.saturating_sub(2);
            let end = (attack.bin_idx + 2).min(n_buckets - 1);
            (start..=end).any(|b| peaks.contains(&b))
        });
    }

    /// Calculate percussion score (static version to avoid borrowing issues)
    fn calculate_percussion_score_static(
        state: &AttackState,
        attack_rate: f32,
        params: &AttackDetectionParameters,
    ) -> f32 {
        let mut percussion_score = 0.0;
        let mut factor_count = 0;

        // FACTOR 1: Decay Rate
        // Percussion decays quickly after attack
        if state.amplitude_history.len() >= 5 {
            let recent_amps: Vec<f32> = state.amplitude_history.iter()
                .rev()
                .take(5)
                .copied()
                .collect();

            let decay_rate = Self::calculate_decay_rate_static(&recent_amps);

            // High decay rate = percussive (> 100 dB/s)
            // Low decay rate = sustained (< 20 dB/s)
            let decay_factor = (decay_rate / params.percussion_decay_threshold).min(1.0);
            percussion_score += decay_factor;
            factor_count += 1;
        }

        // FACTOR 2: Attack Sharpness
        // Very sharp attacks (> 200 dB/s) are percussive
        // Slow attacks (< 50 dB/s) are melodic
        let attack_factor = ((attack_rate - params.min_attack_rate) /
                           (params.percussion_attack_threshold - params.min_attack_rate))
                           .clamp(0.0, 1.0);
        percussion_score += attack_factor;
        factor_count += 1;

        // Average all factors
        if factor_count > 0 {
            (percussion_score / factor_count as f32).clamp(0.0, 1.0)
        } else {
            0.0
        }
    }

    /// Calculate decay rate from amplitude history (dB/s) - static version
    /// Returns positive value for decay (amplitude decreasing)
    fn calculate_decay_rate_static(amplitudes: &[f32]) -> f32 {
        if amplitudes.len() < 2 {
            return 0.0;
        }

        // Simple linear regression: find slope of amplitude vs. sample index
        // We approximate time using frame count (assumes ~60 FPS)
        let n = amplitudes.len() as f32;
        let frame_duration = 1.0 / 60.0;  // Approximate frame time

        let sum_a: f32 = amplitudes.iter().sum();
        let sum_t: f32 = (0..amplitudes.len()).map(|i| i as f32 * frame_duration).sum();
        let sum_ta: f32 = amplitudes.iter().enumerate()
            .map(|(i, a)| i as f32 * frame_duration * a)
            .sum();
        let sum_tt: f32 = (0..amplitudes.len())
            .map(|i| {
                let t = i as f32 * frame_duration;
                t * t
            })
            .sum();

        let slope = (n * sum_ta - sum_t * sum_a) / (n * sum_tt - sum_t * sum_t);

        // Return absolute decay rate (negative slope = decay)
        -slope
    }

    /// Convert frequency (Hz) to bin index (f32)
    fn frequency_to_bin(&self, frequency: f32) -> f32 {
        self.range.buckets_per_octave as f32 * (frequency / self.range.min_freq).log2()
    }

    /// Update vibrato state for a specific bin
    fn update_vibrato_state(
        &mut self,
        bin_idx: usize,
        current_freq: f32,
        is_peak_active: bool,
    ) {
        let state = &mut self.vibrato_states[bin_idx];
        let current_time = self.accumulated_time;

        if is_peak_active {
            // Add to history
            state.frequency_history.push_back(current_freq);
            state.time_history.push_back(current_time);

            // Keep last 2 seconds (120 samples at 60 FPS)
            let history_length = (self.params.vibrato_detection_config.history_duration * 60.0) as usize;
            if state.frequency_history.len() > history_length {
                state.frequency_history.pop_front();
                state.time_history.pop_front();
            }

            // Need at least 0.5 seconds of data to detect vibrato (30 samples at 60 FPS)
            if state.frequency_history.len() >= 30 {
                self.analyze_vibrato(bin_idx);
            }
        } else {
            // Peak not active - check if we should clear history
            if !state.frequency_history.is_empty() {
                if let Some(&last_time) = state.time_history.back() {
                    // Keep history for a short time (0.2s) in case peak re-appears
                    if current_time - last_time > 0.2 {
                        state.frequency_history.clear();
                        state.time_history.clear();
                        state.is_active = false;
                    }
                }
            }
        }
    }

    /// Analyze vibrato for a specific bin using autocorrelation
    fn analyze_vibrato(&mut self, bin_idx: usize) {
        let state = &mut self.vibrato_states[bin_idx];
        let params = &self.params.vibrato_detection_config;

        // Convert frequency history to cents deviation from mean
        let mean_freq: f32 = state.frequency_history.iter().sum::<f32>()
                             / state.frequency_history.len() as f32;
        state.center_frequency = mean_freq;

        let cents_history: Vec<f32> = state.frequency_history.iter()
            .map(|f| 1200.0 * (f / mean_freq).log2())
            .collect();

        // Autocorrelation to find periodicity
        let (vibrato_period, correlation_strength) =
            Self::find_vibrato_period(&cents_history, &state.time_history, params);

        if correlation_strength > params.min_correlation && vibrato_period > 0.0 {
            // Vibrato detected!
            state.is_active = true;
            state.rate = 1.0 / vibrato_period;  // Convert period to Hz
            state.regularity = correlation_strength;

            // Measure extent (peak-to-peak deviation)
            let max_cents = cents_history.iter().cloned().fold(f32::NEG_INFINITY, f32::max);
            let min_cents = cents_history.iter().cloned().fold(f32::INFINITY, f32::min);
            state.extent = max_cents - min_cents;

            // Only consider it vibrato if extent is above minimum
            if state.extent < params.min_extent {
                state.is_active = false;
            } else {
                // Confidence based on history length and correlation
                state.confidence = (state.frequency_history.len() as f32 / 120.0).min(1.0)
                                 * correlation_strength;
            }
        } else {
            // No clear periodicity - not vibrato
            state.is_active = false;
            state.rate = 0.0;
            state.extent = 0.0;
        }
    }

    /// Find vibrato period using autocorrelation - static version
    fn find_vibrato_period(
        cents_history: &[f32],
        time_history: &VecDeque<f32>,
        params: &VibratoDetectionParameters,
    ) -> (f32, f32) {
        // Remove DC component (mean)
        let mean: f32 = cents_history.iter().sum::<f32>() / cents_history.len() as f32;
        let centered: Vec<f32> = cents_history.iter().map(|x| x - mean).collect();

        // Expected vibrato period range: min_rate to max_rate Hz
        // At 60 FPS: calculate min/max lags
        let max_period = 1.0 / params.min_rate;  // Maximum period in seconds
        let min_period = 1.0 / params.max_rate;  // Minimum period in seconds

        // Convert to frame counts (assuming 60 FPS average)
        let min_lag = (min_period * 60.0).max(5.0) as usize;   // At least 5 frames
        let max_lag = (max_period * 60.0).min(centered.len() as f32 / 2.0) as usize;

        let mut best_lag = 0;
        let mut best_correlation = 0.0;

        for lag in min_lag..=max_lag {
            if lag >= centered.len() {
                break;
            }

            // Autocorrelation at this lag
            let mut sum = 0.0;
            let mut count = 0;

            for i in 0..(centered.len() - lag) {
                sum += centered[i] * centered[i + lag];
                count += 1;
            }

            let correlation = sum / count as f32;

            // Normalize by variance
            let variance: f32 = centered.iter().map(|x| x * x).sum::<f32>()
                                / centered.len() as f32;
            let normalized_correlation = if variance > 0.1 {
                correlation / variance
            } else {
                0.0
            };

            if normalized_correlation > best_correlation {
                best_correlation = normalized_correlation;
                best_lag = lag;
            }
        }

        // Convert lag to period in seconds
        let period = if best_lag > 0 && best_correlation > params.min_correlation {
            let time_start = time_history[0];
            let time_end = time_history[best_lag];
            time_end - time_start
        } else {
            0.0
        };

        (period, best_correlation)
    }

    /// Consolidate peaks that are part of the same vibrato note
    fn consolidate_vibrato_peaks(&self, peaks_continuous: &mut Vec<ContinuousPeak>) {
        if !self.params.vibrato_detection_config.consolidate_peaks {
            return;  // Peak consolidation disabled
        }

        let mut consolidated = Vec::new();
        let mut used = vec![false; peaks_continuous.len()];

        for i in 0..peaks_continuous.len() {
            if used[i] {
                continue;
            }

            let peak = peaks_continuous[i];
            let bin_idx = peak.center.round() as usize;

            if bin_idx >= self.vibrato_states.len() {
                consolidated.push(peak);
                used[i] = true;
                continue;
            }

            let vibrato = &self.vibrato_states[bin_idx];

            if vibrato.is_active && vibrato.confidence > 0.7 {
                // This is a vibrato note - find all peaks within vibrato extent
                let extent_bins = vibrato.extent / 100.0 * self.range.buckets_per_octave as f32 / 12.0;
                let search_range = extent_bins * 1.2;  // 20% margin

                // Find all peaks within vibrato extent
                for j in (i+1)..peaks_continuous.len() {
                    if used[j] {
                        continue;
                    }

                    let other_peak = peaks_continuous[j];
                    let distance = (other_peak.center - peak.center).abs();

                    if distance <= search_range {
                        // Check if this peak's frequency is in this vibrato's range
                        let other_freq = self.bin_to_frequency(other_peak.center.round() as usize);
                        let center_freq = vibrato.center_frequency;
                        let freq_deviation = 1200.0 * (other_freq / center_freq).log2();

                        if freq_deviation.abs() <= vibrato.extent / 2.0 {
                            used[j] = true;
                        }
                    }
                }

                // Create consolidated peak at vibrato center
                let consolidated_peak = ContinuousPeak {
                    center: self.frequency_to_bin(vibrato.center_frequency),
                    size: peak.size,  // Keep original amplitude
                };

                consolidated.push(consolidated_peak);
                used[i] = true;
            } else {
                // Not vibrato - keep as-is
                consolidated.push(peak);
                used[i] = true;
            }
        }

        *peaks_continuous = consolidated;
    }

    /// Get vibrato analysis for a specific bin (public API)
    pub fn get_vibrato_analysis(&self, bin_idx: usize) -> Option<VibratoAnalysis> {
        if bin_idx >= self.vibrato_states.len() {
            return None;
        }

        let state = &self.vibrato_states[bin_idx];

        Some(VibratoAnalysis {
            rate: state.rate,
            extent: state.extent,
            regularity: state.regularity,
            is_present: state.is_active,
            center_frequency: state.center_frequency,
            category: state.get_category(),
        })
    }

    fn update_pitch_accuracy_and_deviation(&mut self) {
        // Reset all values to 0.0
        self.pitch_accuracy.fill(0.0);
        self.pitch_deviation.fill(0.0);

        // For each continuous peak, calculate pitch accuracy and deviation
        for p in &self.peaks_continuous {
            let center_in_semitones = p.center * 12.0 / self.range.buckets_per_octave as f32;

            // Signed deviation in semitones: negative = flat, positive = sharp
            let deviation = center_in_semitones - center_in_semitones.round();

            // Drift is absolute deviation in range [0.0, 0.5]
            let drift = deviation.abs();

            // Convert to accuracy: 1.0 = on pitch, 0.0 = maximally off pitch
            let accuracy = (1.0 - 2.0 * drift).max(0.0);

            // Assign to the corresponding bin (rounded to integer index)
            let bin_idx = p.center.round() as usize;
            if bin_idx < self.pitch_accuracy.len() {
                self.pitch_accuracy[bin_idx] = accuracy;
                self.pitch_deviation[bin_idx] = deviation;
            }
        }
    }

    fn update_chord_detection(&mut self) {
        use std::collections::HashMap;

        // Build map of active bins with their strengths
        let mut active_bins: HashMap<usize, f32> = HashMap::new();

        for p in &self.peaks_continuous {
            let bin_idx = p.center.round() as usize;
            if bin_idx < self.x_vqt_peakfiltered.len() {
                // Use peak size as strength
                active_bins.insert(bin_idx, p.size);
            }
        }

        // Detect chord (minimum 2 notes)
        self.detected_chord =
            crate::chord::detect_chord(&active_bins, self.range.buckets_per_octave, 2);
=======
    fn update_peak_tracking(&mut self, frame_time: Duration) {
        let delta_time = frame_time.as_secs_f32();
        self.elapsed_time += delta_time;

        // Age existing tracked peaks
        for tracked in &mut self.tracked_peaks {
            tracked.time_since_update += delta_time;
        }

        // Track which peaks have been matched
        let mut matched_tracked_indices = vec![false; self.tracked_peaks.len()];
        let mut matched_detected_indices = vec![false; self.peaks_continuous.len()];

        // Match detected peaks to tracked peaks (nearest neighbor within threshold)
        for (detected_idx, detected_peak) in self.peaks_continuous.iter().enumerate() {
            let mut best_match: Option<(usize, f32)> = None;

            for (tracked_idx, tracked_peak) in self.tracked_peaks.iter().enumerate() {
                if matched_tracked_indices[tracked_idx] {
                    continue; // Already matched
                }

                let distance = (detected_peak.center - tracked_peak.center).abs();
                if distance <= self.params.peak_tracking_max_distance {
                    if let Some((_, best_dist)) = best_match {
                        if distance < best_dist {
                            best_match = Some((tracked_idx, distance));
                        }
                    } else {
                        best_match = Some((tracked_idx, distance));
                    }
                }
            }

            // If we found a match, update the tracked peak
            if let Some((tracked_idx, _)) = best_match {
                matched_tracked_indices[tracked_idx] = true;
                matched_detected_indices[detected_idx] = true;

                let tracked = &mut self.tracked_peaks[tracked_idx];
                tracked.center = detected_peak.center;
                tracked.size = detected_peak.size;
                tracked.position_history.push(detected_peak.center);
                tracked.time_since_update = 0.0;
                tracked.total_time += delta_time;

                // Limit history length
                if tracked.position_history.len() > self.params.peak_tracking_history_length {
                    tracked.position_history.drain(0..1);
                }
            }
        }

        // Create new tracked peaks for unmatched detected peaks
        for (detected_idx, detected_peak) in self.peaks_continuous.iter().enumerate() {
            if !matched_detected_indices[detected_idx] {
                self.tracked_peaks.push(TrackedPeak {
                    id: self.next_peak_id,
                    center: detected_peak.center,
                    size: detected_peak.size,
                    position_history: vec![detected_peak.center],
                    time_since_update: 0.0,
                    total_time: 0.0,
                });
                self.next_peak_id += 1;
            }
        }

        // Remove timed-out tracked peaks and create glissandos for significant movements
        let mut i = 0;
        while i < self.tracked_peaks.len() {
            let tracked = &self.tracked_peaks[i];

            if tracked.time_since_update > self.params.peak_tracking_timeout {
                // Check if this peak traveled enough to be considered a glissando
                if tracked.position_history.len() >= 2 {
                    let start_pos = tracked.position_history.first().unwrap();
                    let end_pos = tracked.position_history.last().unwrap();
                    let total_distance = (end_pos - start_pos).abs();

                    if total_distance >= self.params.glissando_min_distance {
                        // Create a glissando
                        let average_size =
                            tracked.size; // Could compute average from history if we stored it

                        self.glissandos.push(Glissando {
                            path: tracked.position_history.clone(),
                            average_size,
                            creation_time: self.elapsed_time,
                        });

                        trace!(
                            "Created glissando: {} -> {}, distance: {:.2} buckets, duration: {:.2}s",
                            start_pos,
                            end_pos,
                            total_distance,
                            tracked.total_time
                        );
                    }
                }

                // Remove this tracked peak
                self.tracked_peaks.swap_remove(i);
            } else {
                i += 1;
            }
        }

        // Age and remove old glissandos
        self.glissandos.retain(|g| {
            let age = self.elapsed_time - g.creation_time;
            age < self.params.glissando_lifetime
        });
>>>>>>> c0479b7f
    }
}

fn find_peaks(
    peak_config: &PeakDetectionParameters,
    vqt: &[f32],
    buckets_per_octave: u16,
) -> HashSet<usize> {
    let mut fp = PeakFinder::new(vqt);
    fp.with_min_prominence(peak_config.min_prominence);
    fp.with_min_height(peak_config.min_height);

    // Add distance constraint to prevent duplicate peaks for vibrating notes
    // Minimum separation: 0.4 semitones (prevents doubles while allowing close harmonies)
    let min_separation_bins = (buckets_per_octave as f32 * 0.4 / 12.0).round() as usize;
    if min_separation_bins > 0 {
        fp.with_min_distance(min_separation_bins);
    }

    let peaks = fp.find_peaks();

    // Filter out lowest A and surroundings (first ~half semitone)
    let min_bin = (buckets_per_octave as usize / 12 + 1) / 2;
    peaks
        .iter()
        .filter(|p| p.middle_position() >= min_bin)
        .map(|p| p.middle_position())
        .collect::<HashSet<usize>>()
}

/// Enhances the detected peaks by estimating the precise center and size of each peak.
///
/// Uses logarithmically-aware quadratic interpolation to account for the non-uniform
/// (logarithmic) spacing of VQT bins. This is critical for high-frequency accuracy,
/// where bins are spaced much wider than at low frequencies.
///
/// The algorithm fits a parabola in log-frequency space to the three points around
/// each peak, then finds the parabola's maximum to estimate sub-bin peak location.
fn enhance_peaks_continuous(
    discrete_peaks: &HashSet<usize>,
    vqt: &[f32],
    range: &VqtRange,
) -> Vec<ContinuousPeak> {
    let mut peaks_continuous: Vec<_> = discrete_peaks
        .iter()
        .filter_map(|p| {
            let p = *p;

            if p < 1 || p > range.n_buckets() - 2 {
                // Edge case: use the discrete peak value directly
                return Some(ContinuousPeak {
                    center: p as f32,
                    size: vqt[p],
                });
            }

            // Compute actual frequencies (logarithmically spaced)
            let bins_per_octave = range.buckets_per_octave as f32;
            let f_prev = range.min_freq * 2.0_f32.powf((p - 1) as f32 / bins_per_octave);
            let f_curr = range.min_freq * 2.0_f32.powf(p as f32 / bins_per_octave);
            let f_next = range.min_freq * 2.0_f32.powf((p + 1) as f32 / bins_per_octave);

            // Work in log-frequency space where bins are more evenly spaced
            let log_f = [f_prev.ln(), f_curr.ln(), f_next.ln()];
            let amplitudes = [vqt[p - 1], vqt[p], vqt[p + 1]];

            // Fit parabola: y = a*x^2 + b*x + c using Lagrange interpolation
            // The peak is at x_peak = -b / (2*a)
            let denom = (log_f[0] - log_f[1]) * (log_f[0] - log_f[2]) * (log_f[1] - log_f[2]);

            if denom.abs() < f32::EPSILON {
                // Degenerate case (shouldn't happen with logarithmic spacing)
                return Some(ContinuousPeak {
                    center: p as f32,
                    size: vqt[p],
                });
            }

            // Compute parabola coefficients
            let a = (log_f[2] * (amplitudes[1] - amplitudes[0])
                + log_f[0] * (amplitudes[2] - amplitudes[1])
                + log_f[1] * (amplitudes[0] - amplitudes[2]))
                / denom;

            let b = (log_f[2].powi(2) * (amplitudes[0] - amplitudes[1])
                + log_f[0].powi(2) * (amplitudes[1] - amplitudes[2])
                + log_f[1].powi(2) * (amplitudes[2] - amplitudes[0]))
                / denom;

            // Find peak in log-frequency space
            let log_f_peak = if a.abs() < f32::EPSILON {
                // Nearly linear case, use discrete peak
                log_f[1]
            } else {
                (-b / (2.0 * a)).clamp(log_f[0], log_f[2])
            };

            // Convert log-frequency back to bin index
            // f_peak = min_freq * 2^(bin_index / bins_per_octave)
            // => log2(f_peak / min_freq) = bin_index / bins_per_octave
            // => bin_index = bins_per_octave * log2(f_peak / min_freq)
            let f_peak = log_f_peak.exp();
            let estimated_precise_center =
                bins_per_octave * (f_peak / range.min_freq).log2();

            // Evaluate parabola at the peak to get amplitude
            let c = (amplitudes[0] * log_f[1] * log_f[2]
                - amplitudes[1] * log_f[0] * log_f[2]
                + amplitudes[2] * log_f[0] * log_f[1])
                / denom;
            let estimated_precise_size = a * log_f_peak.powi(2) + b * log_f_peak + c;

            // Clamp to valid range and ensure non-negative amplitude
            Some(ContinuousPeak {
                center: estimated_precise_center
                    .clamp(0.0, range.n_buckets() as f32 - 1.0),
                size: estimated_precise_size.max(0.0),
            })
        })
        .collect();
    peaks_continuous.sort_by(|a, b| a.center.partial_cmp(&b.center).unwrap());

    peaks_continuous
}

/// Promotes bass peaks that have strong harmonic content.
///
/// Real bass notes have overtones at integer multiples of their fundamental frequency.
/// This function calculates a "harmonic score" for each bass peak based on the presence
/// and strength of harmonics (2f, 3f, 4f, 5f) in the VQT spectrum.
///
/// Peaks with higher harmonic scores get their amplitude boosted, making them more
/// prominent in bass note detection. This helps distinguish real bass notes from:
/// - Low-frequency rumble/noise (no harmonics)
/// - Artifacts (no harmonic structure)
/// - Sub-bass that's just bleeding from higher notes
///
/// # Arguments
/// * `peaks_continuous` - The peaks to process (modified in-place)
/// * `vqt` - The VQT spectrum in dB scale (smoothed)
/// * `range` - The VQT frequency range
/// * `highest_bassnote` - Only process peaks below this bin index
/// * `harmonic_threshold` - Fraction of fundamental **power** required for harmonic presence
///
/// # Note on dB vs Power
/// The VQT is in dB (logarithmic) scale. We convert to power for physically meaningful
/// comparisons: power = 10^(dB/10). The threshold is a fraction of power, not dB.
fn promote_bass_peaks_with_harmonics(
    peaks_continuous: &mut [ContinuousPeak],
    vqt: &[f32],
    range: &VqtRange,
    highest_bassnote: usize,
    harmonic_threshold: f32,
) {
    for peak in peaks_continuous.iter_mut() {
        // Only process bass notes
        if peak.center > highest_bassnote as f32 {
            continue;
        }

        // Calculate fundamental frequency from bin index
        let fundamental_freq =
            range.min_freq * 2.0_f32.powf(peak.center / range.buckets_per_octave as f32);

        // Convert fundamental from dB to power
        let fundamental_power = 10.0_f32.powf(peak.size / 10.0);

        // Check for harmonics at 2f, 3f, 4f, 5f
        let mut harmonic_score = 0.0;
        let harmonic_weights = [0.5, 0.3, 0.15, 0.05];

        for (harmonic_num, weight) in (2..=5).zip(harmonic_weights.iter()) {
            let harmonic_freq = fundamental_freq * harmonic_num as f32;

            // Convert to bin index
            let harmonic_bin = if harmonic_freq >= range.min_freq {
                (harmonic_freq.log2() - range.min_freq.log2()) * range.buckets_per_octave as f32
                    / 2.0_f32.log2()
            } else {
                continue;
            };

            // Check if within spectrum
            if harmonic_bin >= 0.0 && harmonic_bin < range.n_buckets() as f32 {
                // Interpolate VQT at harmonic frequency
                let bin_low = harmonic_bin.floor() as usize;
                let bin_high = (harmonic_bin.ceil() as usize).min(range.n_buckets() - 1);
                let frac = harmonic_bin.fract();

                let harmonic_amplitude_db = if bin_low == bin_high {
                    vqt[bin_low]
                } else {
                    vqt[bin_low] * (1.0 - frac) + vqt[bin_high] * frac
                };

                // Convert from dB to power for comparison
                let harmonic_power = 10.0_f32.powf(harmonic_amplitude_db / 10.0);

                // Check if harmonic is present (in power domain)
                let threshold_power = fundamental_power * harmonic_threshold;
                if harmonic_power > threshold_power {
                    // Add to score in power domain
                    harmonic_score += harmonic_power * weight;
                }
            }
        }

        // Boost peak amplitude based on harmonic score
        if harmonic_score > 0.0 {
            // Calculate boost factor in power domain
            let boost_factor = 1.0 + 0.5 * (harmonic_score / fundamental_power.max(1e-6));
            let boost_capped = boost_factor.min(1.5); // Cap at 50%

            // Convert boost back to dB domain
            peak.size += 10.0 * boost_capped.log10();
        }
    }
}

#[cfg(test)]
mod tests {
    use super::*;
    #[test]
    fn test_analysis_does_something() {
        let mut analysis = AnalysisState::new(
            VqtRange {
                min_freq: 55.0,
                octaves: 2,
                buckets_per_octave: 24,
            },
            AnalysisParameters::default(),
        );
        analysis.preprocess(&vec![0.0; 48], Duration::from_secs(1));
        assert!(!analysis.x_vqt_smoothed.is_empty());
        assert!(analysis.x_vqt_smoothed.iter().all(|x| x.get() == 0.0));
    }
}<|MERGE_RESOLUTION|>--- conflicted
+++ resolved
@@ -256,7 +256,6 @@
     scene_calmness_smoothing_duration: Duration,
     /// The duration over which the tuning inaccuracy is smoothed.
     tuning_inaccuracy_smoothing_duration: Duration,
-<<<<<<< HEAD
     /// Threshold for harmonic presence (as fraction of fundamental **power**, not dB).
     /// A harmonic is considered present if its power >= threshold * fundamental_power.
     /// Note: VQT is in dB, so we convert: power = 10^(dB/10)
@@ -265,7 +264,6 @@
     attack_detection_config: AttackDetectionParameters,
     /// Vibrato detection parameters
     vibrato_detection_config: VibratoDetectionParameters,
-=======
     /// Maximum distance (in buckets) a peak can move between frames to be considered the same peak
     peak_tracking_max_distance: f32,
     /// Time (in seconds) after which an unmatched tracked peak is removed
@@ -276,7 +274,6 @@
     glissando_min_distance: f32,
     /// Duration (in seconds) to keep glissandos for rendering before removal
     glissando_lifetime: f32,
->>>>>>> c0479b7f
 }
 
 impl AnalysisParameters {
@@ -301,19 +298,16 @@
             note_calmness_smoothing_duration: Duration::from_millis(4_500),
             scene_calmness_smoothing_duration: Duration::from_millis(1_100),
             tuning_inaccuracy_smoothing_duration: Duration::from_millis(4_000),
-<<<<<<< HEAD
             // Harmonics need to have at least 30% of fundamental's **power** (not dB!)
             harmonic_threshold: 0.3,
             attack_detection_config: AttackDetectionParameters::default(),
             vibrato_detection_config: VibratoDetectionParameters::default(),
-=======
             // Peak tracking parameters (glissando detection)
             peak_tracking_max_distance: 3.0, // ~3 bins (~1.5 semitones for 24 buckets/octave)
             peak_tracking_timeout: 0.15,     // 150ms without match -> remove
             peak_tracking_history_length: 120, // Keep last 120 samples (~2 seconds at 60fps)
             glissando_min_distance: 2.0,     // Minimum 2 buckets (~1 semitone) traveled
             glissando_lifetime: 2.0,         // Keep glissandos visible for 2 seconds
->>>>>>> c0479b7f
         }
     }
 }
@@ -442,7 +436,6 @@
     /// Also, overtones that don't fit to the tuning grid will also impact the inaccuracy.
     pub smoothed_tuning_grid_inaccuracy: EmaMeasurement,
 
-<<<<<<< HEAD
     /// Per-bin attack state tracking (onset detection, percussion classification)
     pub attack_state: Vec<AttackState>,
 
@@ -460,7 +453,7 @@
 
     /// Currently detected chord, if any
     pub detected_chord: Option<crate::chord::DetectedChord>,
-=======
+
     /// Tracked peaks for glissando detection
     pub tracked_peaks: Vec<TrackedPeak>,
 
@@ -472,7 +465,6 @@
 
     /// Elapsed time in seconds since analysis started
     elapsed_time: f32,
->>>>>>> c0479b7f
 }
 
 impl AnalysisState {
@@ -531,19 +523,16 @@
                 Some(params.tuning_inaccuracy_smoothing_duration),
                 0.0,
             ),
-<<<<<<< HEAD
             attack_state: vec![AttackState::new(); n_buckets],
             percussion_score: vec![0.0; n_buckets],
             current_attacks: Vec::new(),
             vibrato_states: vec![VibratoState::new(); n_buckets],
             accumulated_time: 0.0,
             detected_chord: None,
-=======
             tracked_peaks: Vec::new(),
             glissandos: Vec::new(),
             next_peak_id: 0,
             elapsed_time: 0.0,
->>>>>>> c0479b7f
         }
     }
 
@@ -716,7 +705,7 @@
         self.update_pitch_accuracy_and_deviation();
         self.update_chord_detection();
 
-        // update peak tracking for glissando detection
+        // Update peak tracking for glissando detection
         self.update_peak_tracking(frame_time);
 
         // TODO: more advanced bass note detection than just taking the first peak (e. g. by
@@ -830,7 +819,6 @@
             .update_with_timestep(average_tuning_inaccuracy_in_cents, frame_time);
     }
 
-<<<<<<< HEAD
     /// Convert bin index to frequency (Hz)
     pub fn bin_to_frequency(&self, bin_idx: usize) -> f32 {
         self.range.min_freq * 2.0_f32.powf(bin_idx as f32 / self.range.buckets_per_octave as f32)
@@ -1273,7 +1261,8 @@
         // Detect chord (minimum 2 notes)
         self.detected_chord =
             crate::chord::detect_chord(&active_bins, self.range.buckets_per_octave, 2);
-=======
+    }
+
     fn update_peak_tracking(&mut self, frame_time: Duration) {
         let delta_time = frame_time.as_secs_f32();
         self.elapsed_time += delta_time;
@@ -1387,7 +1376,6 @@
             let age = self.elapsed_time - g.creation_time;
             age < self.params.glissando_lifetime
         });
->>>>>>> c0479b7f
     }
 }
 
