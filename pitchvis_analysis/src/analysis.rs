/// Useful statistics over a series of VQT frames.
///
/// This is currently a collection of several heuristics that are used to determine interesting
/// features of the VQT frames. These features include the calmness of the notes currently being
/// played, the average calmness of the scene, a time-smoothed version of the VQT sequence, and
/// a peak detection based on that smoothed VQT sequence.
///
/// TODO;
/// There are lots of parameters that can be adjusted and fine-tuned to improve the detection of
/// interesting features. Also, different alternative approaches can be tried out.
///
/// Ideas to try:
///  - keyboard shortcuts in the main app to play around with these parameters on the fly
///  - different smoothing durations for different frequency ranges
///  - different peak detection parameters for bass notes detection and general note detection
///  - second VQT with lower quality for bass notes detection. ? is this better than tuning of
///    the existing VQT?
///  - drop bass notes that don't have overtones in favor of those that still fall in the bass
///    range, but do have them
///  - make note smoothing a function of the calmness of the scene, if this will not cause a
///    feedback loop
///
use crate::{util::*, vqt::VqtRange};
use find_peaks::PeakFinder;
use log::trace;

use std::{
    cmp::{max, min},
    collections::{HashSet, VecDeque},
    time::Duration,
};

#[derive(Debug, Clone)]
pub struct PeakDetectionParameters {
    /// The minimum prominence of a peak to be considered a peak.
    pub min_prominence: f32,
    /// The minimum height of a peak to be considered a peak.
    pub min_height: f32,
}

#[derive(Debug, Clone)]
pub struct AttackDetectionParameters {
    /// Minimum rate of amplitude increase to detect attack (dB/s)
    pub min_attack_rate: f32,
    /// Minimum amplitude for attack detection (dB)
    pub min_attack_amplitude: f32,
    /// Minimum amplitude jump to detect attack (dB)
    pub min_attack_delta: f32,
    /// Cooldown period between attacks on same bin (seconds)
    pub attack_cooldown: f32,
    /// Duration of attack phase after onset (seconds)
    pub attack_phase_duration: f32,
    /// Decay rate threshold for percussion classification (dB/s)
    pub percussion_decay_threshold: f32,
    /// Attack rate threshold for percussion classification (dB/s)
    pub percussion_attack_threshold: f32,
}

impl Default for AttackDetectionParameters {
    fn default() -> Self {
        Self {
            min_attack_rate: 50.0,
            min_attack_amplitude: 38.0,
            min_attack_delta: 3.0,
            attack_cooldown: 0.05,
            attack_phase_duration: 0.05,
            percussion_decay_threshold: 100.0,
            percussion_attack_threshold: 200.0,
        }
    }
}

/// Tracks attack state for a single frequency bin
#[derive(Debug, Clone)]
pub struct AttackState {
    /// Time since last attack (in seconds)
    pub time_since_attack: f32,
    /// Peak amplitude at time of last attack (dB)
    pub attack_amplitude: f32,
    /// Amplitude of previous frame (for rate-of-change detection)
    pub previous_amplitude: f32,
    /// Is this bin currently in attack phase? (first ~50ms after onset)
    pub in_attack_phase: bool,
    /// Amplitude history for decay rate calculation (last 10 frames)
    pub amplitude_history: VecDeque<f32>,
}

impl AttackState {
    fn new() -> Self {
        Self {
            time_since_attack: 1.0, // Start at 1s (no recent attack)
            attack_amplitude: 0.0,
            previous_amplitude: 0.0,
            in_attack_phase: false,
            amplitude_history: VecDeque::with_capacity(10),
        }
    }
}

/// Represents a detected attack event
#[derive(Debug, Clone, Copy)]
pub struct AttackEvent {
    /// Bin index where attack occurred
    pub bin_idx: usize,
    /// Frequency of the attacked note (Hz)
    pub frequency: f32,
    /// Attack amplitude (dB)
    pub amplitude: f32,
    /// Rate of amplitude increase (dB/s)
    pub attack_rate: f32,
    /// Percussion score for this attack (0.0 = melodic, 1.0 = percussive)
    pub percussion_score: f32,
}

/// Vibrato health category for feedback
#[derive(Debug, Clone, Copy, PartialEq, Eq)]
pub enum VibratoCategory {
    StraightTone,   // No vibrato detected
    Healthy,        // Good vibrato (4.5-8 Hz, 40-120 cents)
    Wobble,         // Too slow (< 4.5 Hz)
    Tremolo,        // Too fast (> 8 Hz)
    Excessive,      // Too wide (> 120 cents)
    Minimal,        // Too narrow (< 40 cents)
}

/// Per-note vibrato state tracking
#[derive(Debug, Clone)]
pub struct VibratoState {
    /// Frequency history (last 120 samples ≈ 2 seconds at 60 FPS)
    pub frequency_history: VecDeque<f32>,
    /// Time history (for proper rate calculation)
    pub time_history: VecDeque<f32>,
    /// Detected vibrato rate (Hz), 0.0 if no vibrato detected
    pub rate: f32,
    /// Detected vibrato extent (cents peak-to-peak)
    pub extent: f32,
    /// Vibrato regularity score (0.0 = irregular, 1.0 = perfectly regular)
    pub regularity: f32,
    /// Is vibrato currently active?
    pub is_active: bool,
    /// Center frequency of vibrato (Hz)
    pub center_frequency: f32,
    /// Confidence in vibrato detection (0.0-1.0)
    pub confidence: f32,
}

impl VibratoState {
    fn new() -> Self {
        Self {
            frequency_history: VecDeque::with_capacity(120),
            time_history: VecDeque::with_capacity(120),
            rate: 0.0,
            extent: 0.0,
            regularity: 0.0,
            is_active: false,
            center_frequency: 0.0,
            confidence: 0.0,
        }
    }

    /// Check if vibrato is healthy (rate and extent in acceptable ranges)
    pub fn is_healthy(&self) -> bool {
        if !self.is_active {
            return true;  // No vibrato is fine
        }

        // Healthy vibrato: 4.5-8 Hz rate, 40-120 cents extent
        let rate_ok = self.rate >= 4.5 && self.rate <= 8.0;
        let extent_ok = self.extent >= 40.0 && self.extent <= 120.0;
        let regular_enough = self.regularity >= 0.6;

        rate_ok && extent_ok && regular_enough
    }

    /// Get vibrato category for feedback
    pub fn get_category(&self) -> VibratoCategory {
        if !self.is_active {
            return VibratoCategory::StraightTone;
        }

        if self.rate < 4.5 {
            VibratoCategory::Wobble  // Too slow
        } else if self.rate > 8.0 {
            VibratoCategory::Tremolo  // Too fast
        } else if self.extent > 120.0 {
            VibratoCategory::Excessive  // Too wide
        } else if self.extent < 40.0 {
            VibratoCategory::Minimal  // Too narrow
        } else {
            VibratoCategory::Healthy
        }
    }
}

/// Public vibrato analysis for a detected peak/note
#[derive(Debug, Clone, Copy)]
pub struct VibratoAnalysis {
    /// Vibrato rate in Hz (0.0 if none detected)
    pub rate: f32,
    /// Vibrato extent in cents peak-to-peak
    pub extent: f32,
    /// Regularity score (0.0-1.0)
    pub regularity: f32,
    /// Is vibrato present?
    pub is_present: bool,
    /// Center frequency (Hz) of the vibrating note
    pub center_frequency: f32,
    /// Vibrato health category
    pub category: VibratoCategory,
}

#[derive(Debug, Clone)]
pub struct VibratoDetectionParameters {
    /// Minimum vibrato rate to detect (Hz)
    pub min_rate: f32,
    /// Maximum vibrato rate to detect (Hz)
    pub max_rate: f32,
    /// Minimum correlation for vibrato detection
    pub min_correlation: f32,
    /// Minimum extent to consider as vibrato (cents)
    pub min_extent: f32,
    /// History window duration (seconds)
    pub history_duration: f32,
    /// Enable vibrato peak consolidation?
    pub consolidate_peaks: bool,
}

impl Default for VibratoDetectionParameters {
    fn default() -> Self {
        Self {
            min_rate: 2.0,
            max_rate: 10.0,
            min_correlation: 0.5,
            min_extent: 20.0,
            history_duration: 2.0,
            consolidate_peaks: true,
        }
    }
}

#[derive(Debug, Clone)]
pub struct AnalysisParameters {
    /// The length of the spectrogram in frames.
    spectrogram_length: usize,
    /// Peak detection parameters for the general peaks.
    peak_config: PeakDetectionParameters,
    /// Peak detection parameters for the bassline peaks.
    bassline_peak_config: PeakDetectionParameters,
    /// The highest bass note to be considered.
    highest_bassnote: usize,
<<<<<<< HEAD
    /// The duration over which each VQT bin is smoothed, or no smoothing.
    vqt_smoothing_duration: Option<Duration>,
=======
    /// Base duration for VQT smoothing (will be modulated by frequency and calmness).
    /// Bass notes use longer smoothing, treble notes use shorter smoothing.
    vqt_smoothing_duration_base: Duration,
    /// Multiplier for smoothing duration based on scene calmness.
    /// Range: [vqt_smoothing_calmness_min, vqt_smoothing_calmness_max]
    /// At calmness=0 (energetic): uses min multiplier
    /// At calmness=1 (calm): uses max multiplier
    vqt_smoothing_calmness_min: f32,
    vqt_smoothing_calmness_max: f32,
>>>>>>> 45cdf1b3
    /// The duration over which the calmness of a indivitual pitch bin is smoothed.
    note_calmness_smoothing_duration: Duration,
    /// The duration over which the calmness of the scene is smoothed.
    scene_calmness_smoothing_duration: Duration,
    /// The duration over which the tuning inaccuracy is smoothed.
    tuning_inaccuracy_smoothing_duration: Duration,
    /// Threshold for harmonic presence (as fraction of fundamental **power**, not dB).
    /// A harmonic is considered present if its power >= threshold * fundamental_power.
    /// Note: VQT is in dB, so we convert: power = 10^(dB/10)
    harmonic_threshold: f32,
    /// Attack detection parameters
    attack_detection_config: AttackDetectionParameters,
    /// Vibrato detection parameters
    vibrato_detection_config: VibratoDetectionParameters,
}

impl AnalysisParameters {
    // TODO: add setters for the parameters that shall be adjustable on the fly. Either here or on
    // AnalysisState.
}

impl Default for AnalysisParameters {
    fn default() -> Self {
        Self {
            spectrogram_length: 400,
            peak_config: PeakDetectionParameters {
                min_prominence: 10.0,
                min_height: 4.0,
            },
            bassline_peak_config: PeakDetectionParameters {
                min_prominence: 5.0,
                min_height: 3.5,
            },
            highest_bassnote: 12 * 2 + 4,
<<<<<<< HEAD
            vqt_smoothing_duration: Some(Duration::from_millis(90)),
=======
            // Base smoothing of 70ms, modulated by frequency (bass longer, treble shorter)
            // and calmness (calm longer, energetic shorter)
            vqt_smoothing_duration_base: Duration::from_millis(70),
            // Calmness multiplier range: energetic 0.6x (42ms), calm 2.0x (140ms)
            vqt_smoothing_calmness_min: 0.6,
            vqt_smoothing_calmness_max: 2.0,
>>>>>>> 45cdf1b3
            note_calmness_smoothing_duration: Duration::from_millis(4_500),
            scene_calmness_smoothing_duration: Duration::from_millis(1_100),
            tuning_inaccuracy_smoothing_duration: Duration::from_millis(4_000),
            // Harmonics need to have at least 30% of fundamental's **power** (not dB!)
            harmonic_threshold: 0.3,
            attack_detection_config: AttackDetectionParameters::default(),
            vibrato_detection_config: VibratoDetectionParameters::default(),
        }
    }
}

#[derive(Debug, Clone, Copy)]
pub struct ContinuousPeak {
    /// The estimated precise center of the peak, in buckets starting from the min_freq.
    pub center: f32,
    /// The estimated precise amplitude of the peak, in ???
    pub size: f32,
}

/// Represents the current state of spectral analysis for musical signals.
///
/// `AnalysisState` stores preprocessed results and history for the purpose of
/// visualizing and analyzing musical spectrums. It contains buffers for storing
/// smoothed variable-Q transform (VQT) results, peak-filtered VQT results,
/// afterglow effects, and other internal computations.
///
/// # Examples
///
/// Assuming the setup of an `AnalysisState` object and some dummy VQT data:
/// ```
/// # use pitchvis_analysis::analysis::AnalysisState;
/// # use pitchvis_analysis::vqt::VqtRange;
/// # use std::time::Duration;
/// let range = VqtRange { min_freq: 55.0, octaves: 8, buckets_per_octave: 24 };
/// let mut analysis_state = AnalysisState::new(range.clone(), 10);
/// let dummy_x_vqt = vec![0.0; range.n_buckets()]; // Replace with actual VQT data
/// analysis_state.preprocess(&dummy_x_vqt, Duration::from_millis(30));
/// ```
pub struct AnalysisState {
    /// The parameters used for the analysis.
    pub params: AnalysisParameters,

    /// The range of the spectrum to be analyzed, specified in octaves and buckets per octave.
    pub range: VqtRange,

    // /// A rolling history of the past few VQT frames. This history is used for smoothing and
    // /// enhancing the features of the current frame.
    // pub history: Vec<Vec<f32>>,
    /// The smoothed version of the current VQT frame. Smoothing is performed by averaging
    /// over the `history`.
    pub x_vqt_smoothed: Vec<EmaMeasurement>,

    /// Represents the current VQT frame after filtering out non-peak values.
    /// Dominant frequencies or peaks are retained while others are set to zero.
    pub x_vqt_peakfiltered: Vec<f32>,

    /// Represents the afterglow effects applied to the current VQT frame. This provides
    /// a visual decay effect, enhancing the visualization of the spectrum.
    pub x_vqt_afterglow: Vec<f32>,

    /// A set of indices that have been identified as peaks in the current frame.
    pub peaks: HashSet<usize>,

    /// Contains pairs of the estimated precise center and size of each detected peak.
    pub peaks_continuous: Vec<ContinuousPeak>,

    /// A buffer for the spectrogram visualization. The size is determined by the `spectrum_size`
    /// multiplied by the `spectrogram_length` and further multiplied by 4 for RGBA color data.
    _spectrogram_buffer: Vec<u8>,

    /// Points to the current start position in the circular `spectrogram_buffer`.
    _spectrogram_front_idx: usize,

    /// A precomputed or user-defined list of MIDI pitches for machine learning or other
    /// algorithms, indexed by MIDI number.
    pub ml_midi_base_pitches: Vec<f32>,

    /// A buffer for storing a calmness value for each bin in the spectrum.
    pub calmness: Vec<EmaMeasurement>,

    /// Calmness values for recently released notes (decays when note is not active).
    /// This prevents abrupt calmness drops when sustained notes are released.
    released_note_calmness: Vec<EmaMeasurement>,

    /// the smoothed average calmness of all active bins
    pub smoothed_scene_calmness: EmaMeasurement,

    /// The smoothed average inaccuracy of the notes w. r. t. a 440Hz tuning, in cents (1/100)
    /// semitone.
    ///
    /// This is calculated from the absolute drifts of each note from the nearest
    /// semitone. This means that even music that is on average on pitch can have
    /// an inaccuracy, i. e. because of vibrato. But averaging over the non-absolute
    /// drifts of the notes would be worse, because something totally off-pitch at
    /// the border of +-50 cts would be average to a perfect zero, and a choir with
    /// randomly drifting voices would also average near "zero drift". The stricter
    /// pitch inaccuracy measure based on absolutes is probably more useful.
    ///
    /// Also, overtones that don't fit to the tuning grid will also impact the inaccuracy.
    pub smoothed_tuning_grid_inaccuracy: EmaMeasurement,

    /// Per-bin attack state tracking (onset detection, percussion classification)
    pub attack_state: Vec<AttackState>,

    /// Per-bin percussion score (0.0 = melodic, 1.0 = percussive)
    pub percussion_score: Vec<f32>,

    /// Attack events detected in the current frame (for visualization)
    pub current_attacks: Vec<AttackEvent>,

    /// Per-bin vibrato state tracking
    pub vibrato_states: Vec<VibratoState>,

    /// Accumulated time for vibrato analysis (seconds)
    accumulated_time: f32,
}

impl AnalysisState {
    /// Constructs a new instance of the `AnalysisState` with the specified spectrum size and history length.
    ///
    /// This function initializes the state required for the analysis of a musical spectrum. It preallocates buffers for history,
    /// smoothed variable-Q transform (VQT) results, peak-filtered VQT results, afterglow effects, and other internal computations.
    /// The resulting `AnalysisState` is ready to process and analyze the VQT of incoming musical signals.
    ///
    /// # Parameters:
    /// - `range`: The size of the spectrum (octaves and buckets per octave) to be analyzed.
    /// - `history_length`: The number of past spectrums that should be retained for the spectrogram.
    ///
    /// # Returns:
    /// An initialized `AnalysisState` instance.
    pub fn new(range: VqtRange, params: AnalysisParameters) -> Self {
        let n_buckets = range.n_buckets();

        // Initialize frequency-dependent smoothing durations
        // Bass (lower octaves) get longer smoothing, treble (higher octaves) get shorter
        // Formula: base_duration * (1.5 - 0.5 * octave_fraction)
        // Octave 0 (bass): 1.5x, Octave N (treble): 1.0x
        let x_vqt_smoothed = (0..n_buckets)
            .map(|bin_idx| {
                let octave_fraction = bin_idx as f32 / range.buckets_per_octave as f32 / range.octaves as f32;
                let frequency_multiplier = 1.5 - 0.5 * octave_fraction;
                let duration_ms = params.vqt_smoothing_duration_base.as_millis() as f32 * frequency_multiplier;
                EmaMeasurement::new(Duration::from_millis(duration_ms as u64), 0.0)
            })
            .collect::<Vec<_>>();

        Self {
            // history: (0..SMOOTH_LENGTH)
            //     .map(|_| vec![0.0; spectrum_size])
            //     .collect(),
            //accum: (vec![0.0; spectrum_size], 0),
            //averaged: vec![0.0; spectrum_size],
            params: params.clone(),
            range,
            x_vqt_smoothed,
            x_vqt_peakfiltered: vec![0.0; n_buckets],
            x_vqt_afterglow: vec![0.0; n_buckets],
            peaks: HashSet::new(),
            peaks_continuous: Vec::new(),
            _spectrogram_buffer: vec![0; n_buckets * params.spectrogram_length * 4],
            _spectrogram_front_idx: 0,
            ml_midi_base_pitches: vec![0.0; 128],
            calmness: vec![
                EmaMeasurement::new(Some(params.note_calmness_smoothing_duration), 0.0);
                n_buckets
            ],
            released_note_calmness: vec![
                EmaMeasurement::new(params.note_calmness_smoothing_duration, 0.0);
                n_buckets
            ],
            smoothed_scene_calmness: EmaMeasurement::new(
                Some(params.scene_calmness_smoothing_duration),
                0.0,
            ),
            smoothed_tuning_grid_inaccuracy: EmaMeasurement::new(
                Some(params.tuning_inaccuracy_smoothing_duration),
                0.0,
            ),
            attack_state: vec![AttackState::new(); n_buckets],
            percussion_score: vec![0.0; n_buckets],
            current_attacks: Vec::new(),
            vibrato_states: vec![VibratoState::new(); n_buckets],
            accumulated_time: 0.0,
        }
    }

    /// Updates the VQT smoothing duration parameter.
    ///
    /// This recreates the EmaMeasurement objects with the new time horizon while preserving
    /// their current values.
    ///
    /// # Parameters:
    /// - `new_duration`: The new smoothing duration to apply.
    pub fn update_vqt_smoothing_duration(&mut self, new_duration: Option<Duration>) {
        self.params.vqt_smoothing_duration = new_duration;
        for ema in &mut self.x_vqt_smoothed {
            let current_value = ema.get();
            *ema = EmaMeasurement::new(new_duration, current_value);
        }
    }

    /// Preprocesses the given variable-Q transform (VQT) data to compute smoothed, peak-filtered results, and related analyses.
    ///
    /// This function takes in a VQT spectrum, represented by the `x_vqt` parameter, and performs several preprocessing steps:
    /// 1. Smoothing over the stored history to reduce noise and enhance relevant features.
    /// 2. Peak detection to identify dominant frequencies.
    /// 3. Continuous peak estimation for more precise spectral representation.
    /// 4. Afterglow effects calculation to create a decay effect on the visual representation of the spectrum.
    ///
    /// It's expected that the `preprocess` function will be called once per frame or per new spectrum.
    ///
    /// # Parameters:
    /// - `x_vqt`: A slice containing the variable-Q transform values of the current musical frame.
    /// - `octaves`: The number of octaves represented in the `x_vqt` data.
    /// - `buckets_per_octave`: The number of frequency buckets in each octave of the `x_vqt` data.
    ///
    /// # Panics:
    /// This function will panic if the length of `x_vqt` is not equal to `octaves * buckets_per_octave`.
    ///
    /// # Notes:
    /// - The preprocessed data, including the smoothed VQT, peak-filtered VQT, and peaks, will be stored within the `AnalysisState` object.
    /// - The `x_vqt` parameter is expected to represent the spectrum in a log-frequency scale, as is typical for a VQT representation.
    pub fn preprocess(&mut self, x_vqt: &[f32], frame_time: Duration) {
        assert!(x_vqt.len() == self.range.n_buckets());

        let k_min = arg_min(x_vqt);
        let k_max = arg_max(x_vqt);
        let _min = x_vqt[k_min];
        let _max = x_vqt[k_max];
        // println!("x_vqt[{k_min}] = {min}, x_vqt[{k_max}] = {max}");

        // Adapt smoothing duration based on scene calmness
        // More calm = longer smoothing (less responsive but cleaner)
        // More energetic = shorter smoothing (more responsive to transients)
        let calmness = self.smoothed_scene_calmness.get();
        let calmness_multiplier = self.params.vqt_smoothing_calmness_min
            + (self.params.vqt_smoothing_calmness_max - self.params.vqt_smoothing_calmness_min)
                * calmness;

        // Update smoothing time horizons based on calmness and smooth the VQT
        self.x_vqt_smoothed
            .iter_mut()
            .enumerate()
            .zip(x_vqt.iter())
            .for_each(|((bin_idx, smoothed), x)| {
                // Get base frequency-dependent duration
                let octave_fraction = bin_idx as f32 / self.range.buckets_per_octave as f32 / self.range.octaves as f32;
                let frequency_multiplier = 1.5 - 0.5 * octave_fraction;

                // Apply calmness multiplier
                let duration_ms = self.params.vqt_smoothing_duration_base.as_millis() as f32
                    * frequency_multiplier
                    * calmness_multiplier;

                smoothed.set_time_horizon(Duration::from_millis(duration_ms as u64));
                smoothed.update_with_timestep(*x, frame_time);
            });
        let x_vqt_smoothed = self
            .x_vqt_smoothed
            .iter()
            .map(|x| x.get())
            .collect::<Vec<f32>>();

        // // smooth by averaging over the history
        // let mut x_vqt_smoothed = vec![0.0; num_buckets];
        // // if a bin in the history was at peak magnitude at that time, it should be promoted
        // self.history.push(x_vqt.to_owned());
        // //self.history.push(x_vqt.iter().enumerate().map(|(i, x)| if peaks.contains(&i) {*x} else {0.0}).collect::<Vec<f32>>());
        // if self.history.len() > SMOOTH_LENGTH {
        //     // TODO: once fps is implemented, make this dependent on time instead of frames
        //     // make smoothing range modifiable in-game
        //     self.history.drain(0..1);
        // }
        // for (i, smoothed) in x_vqt_smoothed.iter_mut().enumerate() {
        //     let mut v = vec![];
        //     for t in 0..self.history.len() {
        //         v.push(self.history[t][i]);
        //     }
        //     // arithmetic mean
        //     *smoothed = v.iter().sum::<f32>() / SMOOTH_LENGTH as f32;
        // }

        // find peaks (different config for bass notes and higher notes)
        let peaks = find_peaks(
            &self.params.bassline_peak_config,
            &x_vqt_smoothed,
            self.range.buckets_per_octave,
        )
        .iter()
        .filter(|p| **p <= self.params.highest_bassnote)
        .chain(
            find_peaks(
                &self.params.peak_config,
                &x_vqt_smoothed,
                self.range.buckets_per_octave,
            )
            .iter()
            .filter(|p| **p > self.params.highest_bassnote),
        )
        .cloned()
        .collect();
        let mut peaks_continuous = enhance_peaks_continuous(&peaks, &x_vqt_smoothed, &self.range);

        // Update vibrato state for all active peaks
        for peak in &peaks_continuous {
            let bin_idx = peak.center.round() as usize;
            if bin_idx < self.vibrato_states.len() {
                let freq = self.bin_to_frequency(bin_idx);
                self.update_vibrato_state(bin_idx, freq, true);
            }
        }

        // Mark inactive bins (clear history after delay)
        let inactive_bins: Vec<usize> = self.vibrato_states.iter()
            .enumerate()
            .filter(|(bin_idx, _)| !peaks.contains(bin_idx))
            .map(|(bin_idx, _)| bin_idx)
            .collect();

        for bin_idx in inactive_bins {
            self.update_vibrato_state(bin_idx, 0.0, false);
        }

        // Consolidate peaks that are part of same vibrato note (fixes double peak glitch!)
        self.consolidate_vibrato_peaks(&mut peaks_continuous);

        // Boost bass peaks based on harmonic content
        // Peaks with strong harmonics are more likely to be real bass notes vs rumble/noise
        promote_bass_peaks_with_harmonics(
            &mut peaks_continuous,
            &x_vqt_smoothed,
            &self.range,
            self.params.highest_bassnote,
            self.params.harmonic_threshold,
        );

        let x_vqt_peakfiltered = x_vqt_smoothed
            .iter()
            .enumerate()
            .map(|(i, x)| {
                if peaks.contains(&i) {
                    *x
                } else {
                    0.0 //x_vqt_smoothed[i] / 5.0
                }
            })
            .collect::<Vec<f32>>();

        self.x_vqt_afterglow
            .iter_mut()
            .enumerate()
            .for_each(|(i, x)| {
                *x *= 0.85 - 0.15 * (i as f32 / self.range.n_buckets() as f32);
                if *x < x_vqt_smoothed[i] {
                    *x = x_vqt_smoothed[i];
                }
            });
        self.peaks = peaks;
        //self.averaged = averaged;
        // self.x_vqt_smoothed = x_vqt_smoothed;
        self.x_vqt_peakfiltered = x_vqt_peakfiltered;
        self.peaks_continuous = peaks_continuous;

        self.update_calmness(x_vqt, frame_time);

        // Detect attack events (note onsets) and calculate percussion scores
        // Uses smoothed VQT for noise rejection
        self.detect_attacks(&x_vqt_smoothed, frame_time);

        // needs to be run after the continuous peaks have been calculated
        self.update_tuning_inaccuracy(frame_time);

        // TODO: more advanced bass note detection than just taking the first peak (e. g. by
        // promoting frequences through their overtones first), using different peak detection
        // parameters, etc.
        trace!(
            "bass note: {:?}",
            self.peaks_continuous
                .first()
                .map(|p| p.center.round() as usize)
        );

        // Update accumulated time for vibrato detection
        self.accumulated_time += frame_time.as_secs_f32();
    }

    fn update_calmness(&mut self, x_vqt: &[f32], frame_time: Duration) {
        // For each bin, take the few bins around it into account as well. If the bin is a
        // peak, it is promoted as calm. Calmness means that the note has been sustained for a while.
        //
        // IMPROVEMENTS:
        // 1. Amplitude-weighted: Louder notes contribute more to scene calmness (matches perception)
        // 2. Released note tracking: Recently released notes contribute to prevent abrupt drops

        let mut peaks_around = vec![false; self.range.n_buckets()];
        let radius = self.range.buckets_per_octave / 12 / 2;

        // Get smoothed VQT for amplitude weighting
        let x_vqt_smoothed: Vec<f32> = self.x_vqt_smoothed.iter().map(|x| x.get()).collect();

        // We want unsmoothed peaks for this (more responsive)
        let peaks = find_peaks(
            &self.params.peak_config,
            x_vqt,
            self.range.buckets_per_octave,
        );
        for p in peaks {
            for i in max(0, p as i32 - radius as i32)
                ..min(self.range.n_buckets() as i32, p as i32 + radius as i32)
            {
                peaks_around[i as usize] = true;
            }
        }

        // Calculate amplitude-weighted scene calmness
        let mut weighted_calmness_sum = 0.0;
        let mut weight_sum = 0.0;

        for (bin_idx, ((calmness, released_calmness), has_peak)) in self
            .calmness
            .iter_mut()
            .zip(self.released_note_calmness.iter_mut())
            .zip(peaks_around.iter())
            .enumerate()
        {
            if *has_peak {
                // Note is active - update to maximum calmness
                calmness.update_with_timestep(1.0, frame_time);

                // Sync released calmness with active calmness
                *released_calmness = calmness.clone();

                // Weight by amplitude (convert dB to power for proper weighting)
                let amplitude_db = x_vqt_smoothed[bin_idx];
                let amplitude_power = 10.0_f32.powf(amplitude_db / 10.0);

                weighted_calmness_sum += calmness.get() * amplitude_power;
                weight_sum += amplitude_power;
            } else {
                // Note is not active - decay both calmness values
                calmness.update_with_timestep(0.0, frame_time);
                released_calmness.update_with_timestep(0.0, frame_time);

                // Recently released notes contribute at 30% weight to prevent abrupt drops
                let released_contribution = released_calmness.get();
                if released_contribution > 0.01 {
                    // Still has some calmness from being recently released
                    let released_weight = released_contribution * 0.3;
                    weighted_calmness_sum += released_contribution * released_weight;
                    weight_sum += released_weight;
                }
            }
        }

        if weight_sum > 0.0 {
            self.smoothed_scene_calmness
                .update_with_timestep(weighted_calmness_sum / weight_sum, frame_time);
        }
    }

    fn update_tuning_inaccuracy(&mut self, frame_time: Duration) {
        let mut inaccuracy_sum = 0.0;
        let mut power_sum = 0.0;
        for p in &self.peaks_continuous {
            let power = p.size * p.size;
            power_sum += power;

            let center_in_semitones = p.center * 12.0 / self.range.buckets_per_octave as f32;
            inaccuracy_sum += (center_in_semitones - center_in_semitones.round()).abs() * power;
        }

        let average_tuning_inaccuracy = if power_sum > 0.0 {
            inaccuracy_sum / power_sum
        } else {
            0.0
        };

        let average_tuning_inaccuracy_in_cents = 100.0 * average_tuning_inaccuracy;

        self.smoothed_tuning_grid_inaccuracy
            .update_with_timestep(average_tuning_inaccuracy_in_cents, frame_time);
    }

    /// Convert bin index to frequency (Hz)
    pub fn bin_to_frequency(&self, bin_idx: usize) -> f32 {
        self.range.min_freq * 2.0_f32.powf(bin_idx as f32 / self.range.buckets_per_octave as f32)
    }

    /// Detect attack events (note onsets) across all frequency bins
    fn detect_attacks(&mut self, x_vqt_smoothed: &[f32], frame_time: Duration) {
        let dt = frame_time.as_secs_f32();
        let params = self.params.attack_detection_config.clone();
        let min_freq = self.range.min_freq;
        let buckets_per_octave = self.range.buckets_per_octave;

        self.current_attacks.clear();

        for (bin_idx, state) in self.attack_state.iter_mut().enumerate() {
            let current_amp = x_vqt_smoothed[bin_idx];
            let amp_change = current_amp - state.previous_amplitude;
            let rate_of_change = amp_change / dt.max(0.001);  // dB/s

            // Update time since last attack
            state.time_since_attack += dt;

            // ATTACK DETECTION CRITERIA
            let attack_detected =
                rate_of_change > params.min_attack_rate &&           // Rapid increase
                current_amp > params.min_attack_amplitude &&         // Above noise floor
                amp_change > params.min_attack_delta &&              // Minimum delta
                state.time_since_attack > params.attack_cooldown;    // Cooldown period

            if attack_detected {
                // Record attack event
                state.time_since_attack = 0.0;
                state.attack_amplitude = current_amp;
                state.in_attack_phase = true;

                // Calculate percussion score inline to avoid borrowing issues
                let percussion = Self::calculate_percussion_score_static(
                    state,
                    rate_of_change,
                    &params,
                );
                self.percussion_score[bin_idx] = percussion;

                // Calculate frequency inline
                let frequency = min_freq * 2.0_f32.powf(bin_idx as f32 / buckets_per_octave as f32);

                self.current_attacks.push(AttackEvent {
                    bin_idx,
                    frequency,
                    amplitude: current_amp,
                    attack_rate: rate_of_change,
                    percussion_score: percussion,
                });
            }

            // Exit attack phase after configured duration
            if state.time_since_attack > params.attack_phase_duration {
                state.in_attack_phase = false;
            }

            // Update amplitude history (keep last 10 values)
            state.amplitude_history.push_back(current_amp);
            if state.amplitude_history.len() > 10 {
                state.amplitude_history.pop_front();
            }

            // Store for next frame
            state.previous_amplitude = current_amp;
        }

        // Filter attacks: only keep those that coincide with actual peaks
        // This reduces false positives from noise
        let peaks = &self.peaks;
        let n_buckets = self.range.n_buckets();
        self.current_attacks.retain(|attack| {
            let start = attack.bin_idx.saturating_sub(2);
            let end = (attack.bin_idx + 2).min(n_buckets - 1);
            (start..=end).any(|b| peaks.contains(&b))
        });
    }

    /// Calculate percussion score (static version to avoid borrowing issues)
    fn calculate_percussion_score_static(
        state: &AttackState,
        attack_rate: f32,
        params: &AttackDetectionParameters,
    ) -> f32 {
        let mut percussion_score = 0.0;
        let mut factor_count = 0;

        // FACTOR 1: Decay Rate
        // Percussion decays quickly after attack
        if state.amplitude_history.len() >= 5 {
            let recent_amps: Vec<f32> = state.amplitude_history.iter()
                .rev()
                .take(5)
                .copied()
                .collect();

            let decay_rate = Self::calculate_decay_rate_static(&recent_amps);

            // High decay rate = percussive (> 100 dB/s)
            // Low decay rate = sustained (< 20 dB/s)
            let decay_factor = (decay_rate / params.percussion_decay_threshold).min(1.0);
            percussion_score += decay_factor;
            factor_count += 1;
        }

        // FACTOR 2: Attack Sharpness
        // Very sharp attacks (> 200 dB/s) are percussive
        // Slow attacks (< 50 dB/s) are melodic
        let attack_factor = ((attack_rate - params.min_attack_rate) /
                           (params.percussion_attack_threshold - params.min_attack_rate))
                           .clamp(0.0, 1.0);
        percussion_score += attack_factor;
        factor_count += 1;

        // Average all factors
        if factor_count > 0 {
            (percussion_score / factor_count as f32).clamp(0.0, 1.0)
        } else {
            0.0
        }
    }

    /// Calculate decay rate from amplitude history (dB/s) - static version
    /// Returns positive value for decay (amplitude decreasing)
    fn calculate_decay_rate_static(amplitudes: &[f32]) -> f32 {
        if amplitudes.len() < 2 {
            return 0.0;
        }

        // Simple linear regression: find slope of amplitude vs. sample index
        // We approximate time using frame count (assumes ~60 FPS)
        let n = amplitudes.len() as f32;
        let frame_duration = 1.0 / 60.0;  // Approximate frame time

        let sum_a: f32 = amplitudes.iter().sum();
        let sum_t: f32 = (0..amplitudes.len()).map(|i| i as f32 * frame_duration).sum();
        let sum_ta: f32 = amplitudes.iter().enumerate()
            .map(|(i, a)| i as f32 * frame_duration * a)
            .sum();
        let sum_tt: f32 = (0..amplitudes.len())
            .map(|i| {
                let t = i as f32 * frame_duration;
                t * t
            })
            .sum();

        let slope = (n * sum_ta - sum_t * sum_a) / (n * sum_tt - sum_t * sum_t);

        // Return absolute decay rate (negative slope = decay)
        -slope
    }

    /// Convert frequency (Hz) to bin index (f32)
    fn frequency_to_bin(&self, frequency: f32) -> f32 {
        self.range.buckets_per_octave as f32 * (frequency / self.range.min_freq).log2()
    }

    /// Update vibrato state for a specific bin
    fn update_vibrato_state(
        &mut self,
        bin_idx: usize,
        current_freq: f32,
        is_peak_active: bool,
    ) {
        let state = &mut self.vibrato_states[bin_idx];
        let current_time = self.accumulated_time;

        if is_peak_active {
            // Add to history
            state.frequency_history.push_back(current_freq);
            state.time_history.push_back(current_time);

            // Keep last 2 seconds (120 samples at 60 FPS)
            let history_length = (self.params.vibrato_detection_config.history_duration * 60.0) as usize;
            if state.frequency_history.len() > history_length {
                state.frequency_history.pop_front();
                state.time_history.pop_front();
            }

            // Need at least 0.5 seconds of data to detect vibrato (30 samples at 60 FPS)
            if state.frequency_history.len() >= 30 {
                self.analyze_vibrato(bin_idx);
            }
        } else {
            // Peak not active - check if we should clear history
            if !state.frequency_history.is_empty() {
                if let Some(&last_time) = state.time_history.back() {
                    // Keep history for a short time (0.2s) in case peak re-appears
                    if current_time - last_time > 0.2 {
                        state.frequency_history.clear();
                        state.time_history.clear();
                        state.is_active = false;
                    }
                }
            }
        }
    }

    /// Analyze vibrato for a specific bin using autocorrelation
    fn analyze_vibrato(&mut self, bin_idx: usize) {
        let state = &mut self.vibrato_states[bin_idx];
        let params = &self.params.vibrato_detection_config;

        // Convert frequency history to cents deviation from mean
        let mean_freq: f32 = state.frequency_history.iter().sum::<f32>()
                             / state.frequency_history.len() as f32;
        state.center_frequency = mean_freq;

        let cents_history: Vec<f32> = state.frequency_history.iter()
            .map(|f| 1200.0 * (f / mean_freq).log2())
            .collect();

        // Autocorrelation to find periodicity
        let (vibrato_period, correlation_strength) =
            Self::find_vibrato_period(&cents_history, &state.time_history, params);

        if correlation_strength > params.min_correlation && vibrato_period > 0.0 {
            // Vibrato detected!
            state.is_active = true;
            state.rate = 1.0 / vibrato_period;  // Convert period to Hz
            state.regularity = correlation_strength;

            // Measure extent (peak-to-peak deviation)
            let max_cents = cents_history.iter().cloned().fold(f32::NEG_INFINITY, f32::max);
            let min_cents = cents_history.iter().cloned().fold(f32::INFINITY, f32::min);
            state.extent = max_cents - min_cents;

            // Only consider it vibrato if extent is above minimum
            if state.extent < params.min_extent {
                state.is_active = false;
            } else {
                // Confidence based on history length and correlation
                state.confidence = (state.frequency_history.len() as f32 / 120.0).min(1.0)
                                 * correlation_strength;
            }
        } else {
            // No clear periodicity - not vibrato
            state.is_active = false;
            state.rate = 0.0;
            state.extent = 0.0;
        }
    }

    /// Find vibrato period using autocorrelation - static version
    fn find_vibrato_period(
        cents_history: &[f32],
        time_history: &VecDeque<f32>,
        params: &VibratoDetectionParameters,
    ) -> (f32, f32) {
        // Remove DC component (mean)
        let mean: f32 = cents_history.iter().sum::<f32>() / cents_history.len() as f32;
        let centered: Vec<f32> = cents_history.iter().map(|x| x - mean).collect();

        // Expected vibrato period range: min_rate to max_rate Hz
        // At 60 FPS: calculate min/max lags
        let max_period = 1.0 / params.min_rate;  // Maximum period in seconds
        let min_period = 1.0 / params.max_rate;  // Minimum period in seconds

        // Convert to frame counts (assuming 60 FPS average)
        let min_lag = (min_period * 60.0).max(5.0) as usize;   // At least 5 frames
        let max_lag = (max_period * 60.0).min(centered.len() as f32 / 2.0) as usize;

        let mut best_lag = 0;
        let mut best_correlation = 0.0;

        for lag in min_lag..=max_lag {
            if lag >= centered.len() {
                break;
            }

            // Autocorrelation at this lag
            let mut sum = 0.0;
            let mut count = 0;

            for i in 0..(centered.len() - lag) {
                sum += centered[i] * centered[i + lag];
                count += 1;
            }

            let correlation = sum / count as f32;

            // Normalize by variance
            let variance: f32 = centered.iter().map(|x| x * x).sum::<f32>()
                                / centered.len() as f32;
            let normalized_correlation = if variance > 0.1 {
                correlation / variance
            } else {
                0.0
            };

            if normalized_correlation > best_correlation {
                best_correlation = normalized_correlation;
                best_lag = lag;
            }
        }

        // Convert lag to period in seconds
        let period = if best_lag > 0 && best_correlation > params.min_correlation {
            let time_start = time_history[0];
            let time_end = time_history[best_lag];
            time_end - time_start
        } else {
            0.0
        };

        (period, best_correlation)
    }

    /// Consolidate peaks that are part of the same vibrato note
    fn consolidate_vibrato_peaks(&self, peaks_continuous: &mut Vec<ContinuousPeak>) {
        if !self.params.vibrato_detection_config.consolidate_peaks {
            return;  // Peak consolidation disabled
        }

        let mut consolidated = Vec::new();
        let mut used = vec![false; peaks_continuous.len()];

        for i in 0..peaks_continuous.len() {
            if used[i] {
                continue;
            }

            let peak = peaks_continuous[i];
            let bin_idx = peak.center.round() as usize;

            if bin_idx >= self.vibrato_states.len() {
                consolidated.push(peak);
                used[i] = true;
                continue;
            }

            let vibrato = &self.vibrato_states[bin_idx];

            if vibrato.is_active && vibrato.confidence > 0.7 {
                // This is a vibrato note - find all peaks within vibrato extent
                let extent_bins = vibrato.extent / 100.0 * self.range.buckets_per_octave as f32 / 12.0;
                let search_range = extent_bins * 1.2;  // 20% margin

                // Find all peaks within vibrato extent
                for j in (i+1)..peaks_continuous.len() {
                    if used[j] {
                        continue;
                    }

                    let other_peak = peaks_continuous[j];
                    let distance = (other_peak.center - peak.center).abs();

                    if distance <= search_range {
                        // Check if this peak's frequency is in this vibrato's range
                        let other_freq = self.bin_to_frequency(other_peak.center.round() as usize);
                        let center_freq = vibrato.center_frequency;
                        let freq_deviation = 1200.0 * (other_freq / center_freq).log2();

                        if freq_deviation.abs() <= vibrato.extent / 2.0 {
                            used[j] = true;
                        }
                    }
                }

                // Create consolidated peak at vibrato center
                let consolidated_peak = ContinuousPeak {
                    center: self.frequency_to_bin(vibrato.center_frequency),
                    size: peak.size,  // Keep original amplitude
                };

                consolidated.push(consolidated_peak);
                used[i] = true;
            } else {
                // Not vibrato - keep as-is
                consolidated.push(peak);
                used[i] = true;
            }
        }

        *peaks_continuous = consolidated;
    }

    /// Get vibrato analysis for a specific bin (public API)
    pub fn get_vibrato_analysis(&self, bin_idx: usize) -> Option<VibratoAnalysis> {
        if bin_idx >= self.vibrato_states.len() {
            return None;
        }

        let state = &self.vibrato_states[bin_idx];

        Some(VibratoAnalysis {
            rate: state.rate,
            extent: state.extent,
            regularity: state.regularity,
            is_present: state.is_active,
            center_frequency: state.center_frequency,
            category: state.get_category(),
        })
    }
}

fn find_peaks(
    peak_config: &PeakDetectionParameters,
    vqt: &[f32],
    buckets_per_octave: u16,
) -> HashSet<usize> {
    let mut fp = PeakFinder::new(vqt);
    fp.with_min_prominence(peak_config.min_prominence);
    fp.with_min_height(peak_config.min_height);

    // Add distance constraint to prevent duplicate peaks for vibrating notes
    // Minimum separation: 0.4 semitones (prevents doubles while allowing close harmonies)
    let min_separation_bins = (buckets_per_octave as f32 * 0.4 / 12.0).round() as usize;
    if min_separation_bins > 0 {
        fp.with_min_distance(min_separation_bins);
    }

    let peaks = fp.find_peaks();

    // Filter out lowest A and surroundings (first ~half semitone)
    let min_bin = (buckets_per_octave as usize / 12 + 1) / 2;
    peaks
        .iter()
        .filter(|p| p.middle_position() >= min_bin)
        .map(|p| p.middle_position())
        .collect::<HashSet<usize>>()
}

/// Enhances the detected peaks by estimating the precise center and size of each peak.
///
/// Uses logarithmically-aware quadratic interpolation to account for the non-uniform
/// (logarithmic) spacing of VQT bins. This is critical for high-frequency accuracy,
/// where bins are spaced much wider than at low frequencies.
///
/// The algorithm fits a parabola in log-frequency space to the three points around
/// each peak, then finds the parabola's maximum to estimate sub-bin peak location.
fn enhance_peaks_continuous(
    discrete_peaks: &HashSet<usize>,
    vqt: &[f32],
    range: &VqtRange,
) -> Vec<ContinuousPeak> {
    let mut peaks_continuous: Vec<_> = discrete_peaks
        .iter()
        .filter_map(|p| {
            let p = *p;

            if p < 1 || p > range.n_buckets() - 2 {
                // Edge case: use the discrete peak value directly
                return Some(ContinuousPeak {
                    center: p as f32,
                    size: vqt[p],
                });
            }

            // Compute actual frequencies (logarithmically spaced)
            let bins_per_octave = range.buckets_per_octave as f32;
            let f_prev = range.min_freq * 2.0_f32.powf((p - 1) as f32 / bins_per_octave);
            let f_curr = range.min_freq * 2.0_f32.powf(p as f32 / bins_per_octave);
            let f_next = range.min_freq * 2.0_f32.powf((p + 1) as f32 / bins_per_octave);

            // Work in log-frequency space where bins are more evenly spaced
            let log_f = [f_prev.ln(), f_curr.ln(), f_next.ln()];
            let amplitudes = [vqt[p - 1], vqt[p], vqt[p + 1]];

            // Fit parabola: y = a*x^2 + b*x + c using Lagrange interpolation
            // The peak is at x_peak = -b / (2*a)
            let denom = (log_f[0] - log_f[1]) * (log_f[0] - log_f[2]) * (log_f[1] - log_f[2]);

            if denom.abs() < f32::EPSILON {
                // Degenerate case (shouldn't happen with logarithmic spacing)
                return Some(ContinuousPeak {
                    center: p as f32,
                    size: vqt[p],
                });
            }

            // Compute parabola coefficients
            let a = (log_f[2] * (amplitudes[1] - amplitudes[0])
                + log_f[0] * (amplitudes[2] - amplitudes[1])
                + log_f[1] * (amplitudes[0] - amplitudes[2]))
                / denom;

            let b = (log_f[2].powi(2) * (amplitudes[0] - amplitudes[1])
                + log_f[0].powi(2) * (amplitudes[1] - amplitudes[2])
                + log_f[1].powi(2) * (amplitudes[2] - amplitudes[0]))
                / denom;

            // Find peak in log-frequency space
            let log_f_peak = if a.abs() < f32::EPSILON {
                // Nearly linear case, use discrete peak
                log_f[1]
            } else {
                (-b / (2.0 * a)).clamp(log_f[0], log_f[2])
            };

            // Convert log-frequency back to bin index
            // f_peak = min_freq * 2^(bin_index / bins_per_octave)
            // => log2(f_peak / min_freq) = bin_index / bins_per_octave
            // => bin_index = bins_per_octave * log2(f_peak / min_freq)
            let f_peak = log_f_peak.exp();
            let estimated_precise_center =
                bins_per_octave * (f_peak / range.min_freq).log2();

            // Evaluate parabola at the peak to get amplitude
            let c = (amplitudes[0] * log_f[1] * log_f[2]
                - amplitudes[1] * log_f[0] * log_f[2]
                + amplitudes[2] * log_f[0] * log_f[1])
                / denom;
            let estimated_precise_size = a * log_f_peak.powi(2) + b * log_f_peak + c;

            // Clamp to valid range and ensure non-negative amplitude
            Some(ContinuousPeak {
                center: estimated_precise_center
                    .clamp(0.0, range.n_buckets() as f32 - 1.0),
                size: estimated_precise_size.max(0.0),
            })
        })
        .collect();
    peaks_continuous.sort_by(|a, b| a.center.partial_cmp(&b.center).unwrap());

    peaks_continuous
}

/// Promotes bass peaks that have strong harmonic content.
///
/// Real bass notes have overtones at integer multiples of their fundamental frequency.
/// This function calculates a "harmonic score" for each bass peak based on the presence
/// and strength of harmonics (2f, 3f, 4f, 5f) in the VQT spectrum.
///
/// Peaks with higher harmonic scores get their amplitude boosted, making them more
/// prominent in bass note detection. This helps distinguish real bass notes from:
/// - Low-frequency rumble/noise (no harmonics)
/// - Artifacts (no harmonic structure)
/// - Sub-bass that's just bleeding from higher notes
///
/// # Arguments
/// * `peaks_continuous` - The peaks to process (modified in-place)
/// * `vqt` - The VQT spectrum in dB scale (smoothed)
/// * `range` - The VQT frequency range
/// * `highest_bassnote` - Only process peaks below this bin index
/// * `harmonic_threshold` - Fraction of fundamental **power** required for harmonic presence
///
/// # Note on dB vs Power
/// The VQT is in dB (logarithmic) scale. We convert to power for physically meaningful
/// comparisons: power = 10^(dB/10). The threshold is a fraction of power, not dB.
fn promote_bass_peaks_with_harmonics(
    peaks_continuous: &mut [ContinuousPeak],
    vqt: &[f32],
    range: &VqtRange,
    highest_bassnote: usize,
    harmonic_threshold: f32,
) {
    for peak in peaks_continuous.iter_mut() {
        // Only process bass notes
        if peak.center > highest_bassnote as f32 {
            continue;
        }

        // Calculate fundamental frequency from bin index
        let fundamental_freq =
            range.min_freq * 2.0_f32.powf(peak.center / range.buckets_per_octave as f32);

        // Convert fundamental from dB to power
        let fundamental_power = 10.0_f32.powf(peak.size / 10.0);

        // Check for harmonics at 2f, 3f, 4f, 5f
        let mut harmonic_score = 0.0;
        let harmonic_weights = [0.5, 0.3, 0.15, 0.05];

        for (harmonic_num, weight) in (2..=5).zip(harmonic_weights.iter()) {
            let harmonic_freq = fundamental_freq * harmonic_num as f32;

            // Convert to bin index
            let harmonic_bin = if harmonic_freq >= range.min_freq {
                (harmonic_freq.log2() - range.min_freq.log2()) * range.buckets_per_octave as f32
                    / 2.0_f32.log2()
            } else {
                continue;
            };

            // Check if within spectrum
            if harmonic_bin >= 0.0 && harmonic_bin < range.n_buckets() as f32 {
                // Interpolate VQT at harmonic frequency
                let bin_low = harmonic_bin.floor() as usize;
                let bin_high = (harmonic_bin.ceil() as usize).min(range.n_buckets() - 1);
                let frac = harmonic_bin.fract();

                let harmonic_amplitude_db = if bin_low == bin_high {
                    vqt[bin_low]
                } else {
                    vqt[bin_low] * (1.0 - frac) + vqt[bin_high] * frac
                };

                // Convert from dB to power for comparison
                let harmonic_power = 10.0_f32.powf(harmonic_amplitude_db / 10.0);

                // Check if harmonic is present (in power domain)
                let threshold_power = fundamental_power * harmonic_threshold;
                if harmonic_power > threshold_power {
                    // Add to score in power domain
                    harmonic_score += harmonic_power * weight;
                }
            }
        }

        // Boost peak amplitude based on harmonic score
        if harmonic_score > 0.0 {
            // Calculate boost factor in power domain
            let boost_factor = 1.0 + 0.5 * (harmonic_score / fundamental_power.max(1e-6));
            let boost_capped = boost_factor.min(1.5); // Cap at 50%

            // Convert boost back to dB domain
            peak.size += 10.0 * boost_capped.log10();
        }
    }
}

#[cfg(test)]
mod tests {
    use super::*;
    #[test]
    fn test_analysis_does_something() {
        let mut analysis = AnalysisState::new(
            VqtRange {
                min_freq: 55.0,
                octaves: 2,
                buckets_per_octave: 24,
            },
            AnalysisParameters::default(),
        );
        analysis.preprocess(&vec![0.0; 48], Duration::from_secs(1));
        assert!(!analysis.x_vqt_smoothed.is_empty());
        assert!(analysis.x_vqt_smoothed.iter().all(|x| x.get() == 0.0));
    }
}<|MERGE_RESOLUTION|>--- conflicted
+++ resolved
@@ -248,20 +248,8 @@
     bassline_peak_config: PeakDetectionParameters,
     /// The highest bass note to be considered.
     highest_bassnote: usize,
-<<<<<<< HEAD
     /// The duration over which each VQT bin is smoothed, or no smoothing.
     vqt_smoothing_duration: Option<Duration>,
-=======
-    /// Base duration for VQT smoothing (will be modulated by frequency and calmness).
-    /// Bass notes use longer smoothing, treble notes use shorter smoothing.
-    vqt_smoothing_duration_base: Duration,
-    /// Multiplier for smoothing duration based on scene calmness.
-    /// Range: [vqt_smoothing_calmness_min, vqt_smoothing_calmness_max]
-    /// At calmness=0 (energetic): uses min multiplier
-    /// At calmness=1 (calm): uses max multiplier
-    vqt_smoothing_calmness_min: f32,
-    vqt_smoothing_calmness_max: f32,
->>>>>>> 45cdf1b3
     /// The duration over which the calmness of a indivitual pitch bin is smoothed.
     note_calmness_smoothing_duration: Duration,
     /// The duration over which the calmness of the scene is smoothed.
@@ -296,16 +284,7 @@
                 min_height: 3.5,
             },
             highest_bassnote: 12 * 2 + 4,
-<<<<<<< HEAD
             vqt_smoothing_duration: Some(Duration::from_millis(90)),
-=======
-            // Base smoothing of 70ms, modulated by frequency (bass longer, treble shorter)
-            // and calmness (calm longer, energetic shorter)
-            vqt_smoothing_duration_base: Duration::from_millis(70),
-            // Calmness multiplier range: energetic 0.6x (42ms), calm 2.0x (140ms)
-            vqt_smoothing_calmness_min: 0.6,
-            vqt_smoothing_calmness_max: 2.0,
->>>>>>> 45cdf1b3
             note_calmness_smoothing_duration: Duration::from_millis(4_500),
             scene_calmness_smoothing_duration: Duration::from_millis(1_100),
             tuning_inaccuracy_smoothing_duration: Duration::from_millis(4_000),
@@ -439,18 +418,11 @@
     pub fn new(range: VqtRange, params: AnalysisParameters) -> Self {
         let n_buckets = range.n_buckets();
 
-        // Initialize frequency-dependent smoothing durations
-        // Bass (lower octaves) get longer smoothing, treble (higher octaves) get shorter
-        // Formula: base_duration * (1.5 - 0.5 * octave_fraction)
-        // Octave 0 (bass): 1.5x, Octave N (treble): 1.0x
-        let x_vqt_smoothed = (0..n_buckets)
-            .map(|bin_idx| {
-                let octave_fraction = bin_idx as f32 / range.buckets_per_octave as f32 / range.octaves as f32;
-                let frequency_multiplier = 1.5 - 0.5 * octave_fraction;
-                let duration_ms = params.vqt_smoothing_duration_base.as_millis() as f32 * frequency_multiplier;
-                EmaMeasurement::new(Duration::from_millis(duration_ms as u64), 0.0)
-            })
-            .collect::<Vec<_>>();
+        // Initialize VQT smoothing with uniform duration
+        let x_vqt_smoothed = vec![
+            EmaMeasurement::new(params.vqt_smoothing_duration, 0.0);
+            n_buckets
+        ];
 
         Self {
             // history: (0..SMOOTH_LENGTH)
@@ -537,30 +509,11 @@
         let _max = x_vqt[k_max];
         // println!("x_vqt[{k_min}] = {min}, x_vqt[{k_max}] = {max}");
 
-        // Adapt smoothing duration based on scene calmness
-        // More calm = longer smoothing (less responsive but cleaner)
-        // More energetic = shorter smoothing (more responsive to transients)
-        let calmness = self.smoothed_scene_calmness.get();
-        let calmness_multiplier = self.params.vqt_smoothing_calmness_min
-            + (self.params.vqt_smoothing_calmness_max - self.params.vqt_smoothing_calmness_min)
-                * calmness;
-
-        // Update smoothing time horizons based on calmness and smooth the VQT
+        // Smooth the VQT with uniform duration
         self.x_vqt_smoothed
             .iter_mut()
-            .enumerate()
             .zip(x_vqt.iter())
-            .for_each(|((bin_idx, smoothed), x)| {
-                // Get base frequency-dependent duration
-                let octave_fraction = bin_idx as f32 / self.range.buckets_per_octave as f32 / self.range.octaves as f32;
-                let frequency_multiplier = 1.5 - 0.5 * octave_fraction;
-
-                // Apply calmness multiplier
-                let duration_ms = self.params.vqt_smoothing_duration_base.as_millis() as f32
-                    * frequency_multiplier
-                    * calmness_multiplier;
-
-                smoothed.set_time_horizon(Duration::from_millis(duration_ms as u64));
+            .for_each(|(smoothed, x)| {
                 smoothed.update_with_timestep(*x, frame_time);
             });
         let x_vqt_smoothed = self
